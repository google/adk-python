# Copyright 2025 Google LLC
#
# Licensed under the Apache License, Version 2.0 (the "License");
# you may not use this file except in compliance with the License.
# You may obtain a copy of the License at
#
#     http://www.apache.org/licenses/LICENSE-2.0
#
# Unless required by applicable law or agreed to in writing, software
# distributed under the License is distributed on an "AS IS" BASIS,
# WITHOUT WARRANTIES OR CONDITIONS OF ANY KIND, either express or implied.
# See the License for the specific language governing permissions and
# limitations under the License.

import logging
import sys
from typing import List
from typing import Optional
from typing import TextIO
from typing import Union

from ...agents.readonly_context import ReadonlyContext
from ..base_tool import BaseTool
from ..base_toolset import BaseToolset
from ..base_toolset import ToolPredicate
from .mcp_session_manager import MCPSessionManager
from .mcp_session_manager import retry_on_closed_resource
from .mcp_session_manager import SseServerParams
from .mcp_session_manager import StreamableHTTPServerParams

# Attempt to import MCP Tool from the MCP library, and hints user to upgrade
# their Python version to 3.10 if it fails.
try:
  from mcp import StdioServerParameters
  from mcp.types import ListToolsResult
except ImportError as e:
  import sys

  if sys.version_info < (3, 10):
    raise ImportError(
        "MCP Tool requires Python 3.10 or above. Please upgrade your Python"
        " version."
    ) from e
  else:
    raise e

from .mcp_tool import MCPTool

logger = logging.getLogger("google_adk." + __name__)


class MCPToolset(BaseToolset):
  """Connects to a MCP Server, and retrieves MCP Tools into ADK Tools.

  This toolset manages the connection to an MCP server and provides tools
  that can be used by an agent. It properly implements the BaseToolset
  interface for easy integration with the agent framework.

  Usage:
  ```python
  toolset = MCPToolset(
      connection_params=StdioServerParameters(
          command='npx',
          args=["-y", "@modelcontextprotocol/server-filesystem"],
      ),
      tool_filter=['read_file', 'list_directory']  # Optional: filter specific tools
  )

  # Use in an agent
  agent = LlmAgent(
      model='gemini-2.0-flash',
      name='enterprise_assistant',
      instruction='Help user accessing their file systems',
      tools=[toolset],
  )

  # Cleanup is handled automatically by the agent framework
  # But you can also manually close if needed:
  # await toolset.close()
  ```
  """

  def __init__(
      self,
      *,
<<<<<<< HEAD
      connection_params: StdioServerParameters | SseServerParams | StreamableHTTPServerParams,
      errlog: TextIO = sys.stderr,
=======
      connection_params: StdioServerParameters | SseServerParams,
>>>>>>> a380d70a
      tool_filter: Optional[Union[ToolPredicate, List[str]]] = None,
      errlog: TextIO = sys.stderr,
  ):
    """Initializes the MCPToolset.

    Args:
<<<<<<< HEAD
      connection_params: The connection parameters to the MCP server. Can be:
        `StdioServerParameters` for using local mcp server (e.g. using `npx` or

        `python3`); or `SseServerParams` for a local/remote SSE server; or
        `StreamableHTTPServerParams` for local/remote Streamable http server.
      errlog: (Optional) TextIO stream for error logging. Use only for
        initializing a local stdio MCP session.
=======
        connection_params: The connection parameters to the MCP server. Can be:
            `StdioServerParameters` for using local mcp server (e.g. using `npx` or
            `python3`); or `SseServerParams` for a local/remote SSE server.
        tool_filter: Optional filter to select specific tools. Can be either:
            - A list of tool names to include
            - A ToolPredicate function for custom filtering logic
        errlog: TextIO stream for error logging.
>>>>>>> a380d70a
    """
    super().__init__(tool_filter=tool_filter)

    if not connection_params:
      raise ValueError("Missing connection params in MCPToolset.")

    self._connection_params = connection_params
    self._errlog = errlog

    # Create the session manager that will handle the MCP connection
    self._mcp_session_manager = MCPSessionManager(
        connection_params=self._connection_params,
        errlog=self._errlog,
    )

    self._session = None

  @retry_on_closed_resource("_reinitialize_session")
  async def get_tools(
      self,
      readonly_context: Optional[ReadonlyContext] = None,
  ) -> List[BaseTool]:
    """Return all tools in the toolset based on the provided context.

    Args:
        readonly_context: Context used to filter tools available to the agent.
            If None, all tools in the toolset are returned.

    Returns:
        List[BaseTool]: A list of tools available under the specified context.
    """
    # Get session from session manager
    if not self._session:
      self._session = await self._mcp_session_manager.create_session()

    # Fetch available tools from the MCP server
    tools_response: ListToolsResult = await self._session.list_tools()

    # Apply filtering based on context and tool_filter
    tools = []
    for tool in tools_response.tools:
      mcp_tool = MCPTool(
          mcp_tool=tool,
          mcp_session_manager=self._mcp_session_manager,
      )

      if self._is_tool_selected(mcp_tool, readonly_context):
        tools.append(mcp_tool)
    return tools

  async def _reinitialize_session(self):
    """Reinitializes the session when connection is lost."""
    # Close the old session and clear cache
    await self._mcp_session_manager.close()
    self._session = await self._mcp_session_manager.create_session()

    # Tools will be reloaded on next get_tools call

  async def close(self) -> None:
    """Performs cleanup and releases resources held by the toolset.

    This method closes the MCP session and cleans up all associated resources.
    It's designed to be safe to call multiple times and handles cleanup errors
    gracefully to avoid blocking application shutdown.
    """
    try:
      await self._mcp_session_manager.close()
    except Exception as e:
      # Log the error but don't re-raise to avoid blocking shutdown
      print(f"Warning: Error during MCPToolset cleanup: {e}", file=self._errlog)
    finally:
      # Clear cached tools
      self._tools_cache = None
      self._tools_loaded = False<|MERGE_RESOLUTION|>--- conflicted
+++ resolved
@@ -83,35 +83,21 @@
   def __init__(
       self,
       *,
-<<<<<<< HEAD
       connection_params: StdioServerParameters | SseServerParams | StreamableHTTPServerParams,
-      errlog: TextIO = sys.stderr,
-=======
-      connection_params: StdioServerParameters | SseServerParams,
->>>>>>> a380d70a
       tool_filter: Optional[Union[ToolPredicate, List[str]]] = None,
       errlog: TextIO = sys.stderr,
   ):
     """Initializes the MCPToolset.
 
     Args:
-<<<<<<< HEAD
       connection_params: The connection parameters to the MCP server. Can be:
         `StdioServerParameters` for using local mcp server (e.g. using `npx` or
-
         `python3`); or `SseServerParams` for a local/remote SSE server; or
         `StreamableHTTPServerParams` for local/remote Streamable http server.
-      errlog: (Optional) TextIO stream for error logging. Use only for
-        initializing a local stdio MCP session.
-=======
-        connection_params: The connection parameters to the MCP server. Can be:
-            `StdioServerParameters` for using local mcp server (e.g. using `npx` or
-            `python3`); or `SseServerParams` for a local/remote SSE server.
-        tool_filter: Optional filter to select specific tools. Can be either:
+      tool_filter: Optional filter to select specific tools. Can be either:
             - A list of tool names to include
             - A ToolPredicate function for custom filtering logic
         errlog: TextIO stream for error logging.
->>>>>>> a380d70a
     """
     super().__init__(tool_filter=tool_filter)
 
