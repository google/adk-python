--- conflicted
+++ resolved
@@ -152,8 +152,7 @@
         context_to_env_mapper_callback=self._context_to_env_mapper_callback,
     )
 
-<<<<<<< HEAD
-    self._session = None
+    # self._session = None
 
   def _extract_auth_from_context(
       self, readonly_context: Optional[ReadonlyContext]
@@ -214,10 +213,7 @@
 
     return auth_scheme, auth_credential
 
-  @retry_on_closed_resource("_reinitialize_session")
-=======
   @retry_on_closed_resource("_mcp_session_manager")
->>>>>>> a19d617e
   async def get_tools(
       self,
       readonly_context: Optional[ReadonlyContext] = None,
@@ -233,19 +229,12 @@
         List[BaseTool]: A list of tools available under the specified context.
     """
     # Get session from session manager
-<<<<<<< HEAD
-    if not self._session:
-      self._session = await self._mcp_session_manager.create_session(
-          readonly_context
-      )
+    session = await self._mcp_session_manager.create_session(readonly_context)
 
     # Extract auth information from context
     auth_scheme, auth_credential = self._extract_auth_from_context(
         readonly_context
     )
-=======
-    session = await self._mcp_session_manager.create_session()
->>>>>>> a19d617e
 
     # Fetch available tools from the MCP server
     tools_response: ListToolsResult = await session.list_tools()
@@ -264,20 +253,6 @@
         tools.append(mcp_tool)
     return tools
 
-<<<<<<< HEAD
-  async def _reinitialize_session(self):
-    """Reinitializes the session when connection is lost."""
-    # Close the old session and clear cache
-    await self._mcp_session_manager.close()
-    # Note: We'll need the readonly_context for reinitializing, but it's not
-    # available here. The session will be recreated on the next get_tools call
-    # with the proper context.
-    self._session = None
-
-    # Tools will be reloaded on next get_tools call
-
-=======
->>>>>>> a19d617e
   async def close(self) -> None:
     """Performs cleanup and releases resources held by the toolset.
 
@@ -289,11 +264,4 @@
       await self._mcp_session_manager.close()
     except Exception as e:
       # Log the error but don't re-raise to avoid blocking shutdown
-<<<<<<< HEAD
-      print(f"Warning: Error during MCPToolset cleanup: {e}", file=self._errlog)
-    finally:
-      # Clear session reference
-      self._session = None
-=======
-      print(f"Warning: Error during MCPToolset cleanup: {e}", file=self._errlog)
->>>>>>> a19d617e
+      print(f"Warning: Error during MCPToolset cleanup: {e}", file=self._errlog)