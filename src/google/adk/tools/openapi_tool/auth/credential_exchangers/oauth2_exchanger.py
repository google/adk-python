# Copyright 2025 Google LLC
#
# Licensed under the Apache License, Version 2.0 (the "License");
# you may not use this file except in compliance with the License.
# You may obtain a copy of the License at
#
#     http://www.apache.org/licenses/LICENSE-2.0
#
# Unless required by applicable law or agreed to in writing, software
# distributed under the License is distributed on an "AS IS" BASIS,
# WITHOUT WARRANTIES OR CONDITIONS OF ANY KIND, either express or implied.
# See the License for the specific language governing permissions and
# limitations under the License.

"""Credential fetcher for OpenID Connect."""

from typing import Optional, Dict
from authlib.integrations.requests_client import OAuth2Session
import logging

from .....auth.auth_credential import AuthCredential
from .....auth.auth_credential import AuthCredentialTypes
from .....auth.auth_credential import HttpAuth
from .....auth.auth_credential import HttpCredentials
from .....auth.auth_schemes import AuthScheme
from .....auth.auth_schemes import AuthSchemeType
from .base_credential_exchanger import BaseAuthCredentialExchanger

logger = logging.getLogger(__name__)

class OAuth2CredentialExchanger(BaseAuthCredentialExchanger):
  """Fetches credentials for OAuth2 and OpenID Connect."""

  def _check_scheme_credential_type(
      self,
      auth_scheme: AuthScheme,
      auth_credential: Optional[AuthCredential] = None,
  ):
    if not auth_credential:
      raise ValueError(
          "auth_credential is empty. Please create AuthCredential using"
          " OAuth2Auth."
      )

    if auth_scheme.type_ not in (
        AuthSchemeType.openIdConnect,
        AuthSchemeType.oauth2,
    ):
      raise ValueError(
          "Invalid security scheme, expect AuthSchemeType.openIdConnect or "
          f"AuthSchemeType.oauth2 auth scheme, but got {auth_scheme.type_}"
      )

    if not auth_credential.oauth2 and not auth_credential.http:
      raise ValueError(
          "auth_credential is not configured with oauth2. Please"
          " create AuthCredential and set OAuth2Auth."
      )

  def generate_auth_token(
      self,
      auth_credential: Optional[AuthCredential] = None,
  ) -> AuthCredential:
    """Generates an auth token from the authorization response.

    Args:
        auth_scheme: The OpenID Connect or OAuth2 auth scheme.
        auth_credential: The auth credential.

    Returns:
        An AuthCredential object containing the HTTP bearer access token. If the
<<<<<<< HEAD
        HTTP bearer token cannot be generated, return the original credential
=======
        HTTP bearer token cannot be generated, return the original credential.
>>>>>>> 1664b455
    """

    if "access_token" not in auth_credential.oauth2.token:
      return auth_credential

    # Return the access token as a bearer token.
    updated_credential = AuthCredential(
        auth_type=AuthCredentialTypes.HTTP,  # Store as a bearer token
        http=HttpAuth(
            scheme="bearer",
            credentials=HttpCredentials(
                token=auth_credential.oauth2.token["access_token"]
            ),
        ),
    )
    return updated_credential

  def _refresh_token(
      self,
      auth_credential: AuthCredential,
      auth_scheme: AuthScheme,
  ) -> Dict[str, str]:
    """Refreshes the OAuth2 access token using the refresh token.

    Args:
        auth_credential: The auth credential containing the refresh token.
        auth_scheme: The auth scheme containing OAuth2 configuration.

    Returns:
        A dictionary containing the new access token and related information.

    Raises:
        ValueError: If refresh token is missing or refresh fails.
    """
    if not auth_credential.oauth2.refresh_token:
      raise ValueError("No refresh token available for token refresh")

    # Get token URL from either OpenID Connect or OAuth2 configuration
    token_url = None
    if auth_scheme.type_ == AuthSchemeType.openIdConnect and auth_scheme.openIdConnect:
      token_url = auth_scheme.openIdConnect.get("tokenUrl")
    elif auth_scheme.type_ == AuthSchemeType.oauth2 and auth_scheme.oauth2:
      token_url = auth_scheme.oauth2.tokenUrl

    if not token_url:
      raise ValueError("No token URL available for token refresh")

    try:
      client = OAuth2Session(
          auth_credential.oauth2.client_id,
          auth_credential.oauth2.client_secret,
          token=auth_credential.oauth2.token,
      )
      new_token = client.refresh_token(
          token_url,
          refresh_token=auth_credential.oauth2.refresh_token,
      )
      return new_token
    except Exception as e:
      logger.error("Failed to refresh token: %s", str(e))
      raise ValueError(f"Token refresh failed: {str(e)}")

  def exchange_credential(
      self,
      auth_scheme: AuthScheme,
      auth_credential: Optional[AuthCredential] = None,
  ) -> AuthCredential:
    """Exchanges the OpenID Connect auth credential for an access token or an auth URI.

    Args:
        auth_scheme: The auth scheme.
        auth_credential: The auth credential.

    Returns:
        An AuthCredential object containing the HTTP Bearer access token.

    Raises:
        ValueError: If the auth scheme or auth credential is invalid.
    """
    self._check_scheme_credential_type(auth_scheme, auth_credential)

    # If token is already HTTPBearer token, try to refresh if needed
    if auth_credential.http:
      try:
        # Attempt to use the current token
        return auth_credential
      except Exception as e:
        logger.info("Token may be expired, attempting refresh: %s", str(e))
        # Continue to refresh flow

    # Try to refresh the token if we have a refresh token
    if auth_credential.oauth2.refresh_token:
      try:
        new_token = self._refresh_token(auth_credential, auth_scheme)
        auth_credential.oauth2.token = new_token
        return self.generate_auth_token(auth_credential)
      except ValueError as e:
        logger.error("Token refresh failed: %s", str(e))
        # Fall through to try other methods

    # If access token is available, exchange for HTTPBearer token
    if auth_credential.oauth2.token:
      return self.generate_auth_token(auth_credential)

    return None<|MERGE_RESOLUTION|>--- conflicted
+++ resolved
@@ -69,11 +69,7 @@
 
     Returns:
         An AuthCredential object containing the HTTP bearer access token. If the
-<<<<<<< HEAD
-        HTTP bearer token cannot be generated, return the original credential
-=======
         HTTP bearer token cannot be generated, return the original credential.
->>>>>>> 1664b455
     """
 
     if "access_token" not in auth_credential.oauth2.token:
