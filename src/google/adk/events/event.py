--- conflicted
+++ resolved
@@ -28,53 +28,49 @@
 
 
 class Event(LlmResponse):
-  """Represents an event in a conversation between agents and users.
+    """Represents an event in a conversation between agents and users.
 
-  It is used to store the content of the conversation, as well as the actions
-  taken by the agents like function calls, etc.
+    It is used to store the content of the conversation, as well as the actions
+    taken by the agents like function calls, etc.
 
-  Attributes:
-    invocation_id: The invocation ID of the event.
-    author: "user" or the name of the agent, indicating who appended the event
-      to the session.
-    actions: The actions taken by the agent.
-    long_running_tool_ids: The ids of the long running function calls.
-    branch: The branch of the event.
-    id: The unique identifier of the event.
-    timestamp: The timestamp of the event.
-    is_final_response: Whether the event is the final response of the agent.
-    get_function_calls: Returns the function calls in the event.
-  """
+    Attributes:
+      invocation_id: The invocation ID of the event.
+      author: "user" or the name of the agent, indicating who appended the event
+        to the session.
+      actions: The actions taken by the agent.
+      long_running_tool_ids: The ids of the long running function calls.
+      branch: The branch of the event.
+      id: The unique identifier of the event.
+      timestamp: The timestamp of the event.
+      is_final_response: Whether the event is the final response of the agent.
+      get_function_calls: Returns the function calls in the event.
+    """
 
-  model_config = ConfigDict(
-<<<<<<< HEAD
-      extra="forbid", ser_json_bytes="base64", val_json_bytes="base64"
-=======
-      extra='forbid',
-      ser_json_bytes='base64',
-      val_json_bytes='base64',
-      alias_generator=alias_generators.to_camel,
-      populate_by_name=True,
->>>>>>> 36cd2681
-  )
-  """The pydantic model config."""
+    model_config = ConfigDict(
+        extra="forbid",
+        ser_json_bytes="base64",
+        val_json_bytes="base64",
+        alias_generator=alias_generators.to_camel,
+        populate_by_name=True,
+    )
+    """The pydantic model config."""
 
-  # TODO: revert to be required after spark migration
-  invocation_id: str = ""
-  """The invocation ID of the event."""
-  author: str
-  """'user' or the name of the agent, indicating who appended the event to the
+    # TODO: revert to be required after spark migration
+    invocation_id: str = ""
+    """The invocation ID of the event."""
+    author: str
+    """'user' or the name of the agent, indicating who appended the event to the
   session."""
-  actions: EventActions = Field(default_factory=EventActions)
-  """The actions taken by the agent."""
+    actions: EventActions = Field(default_factory=EventActions)
+    """The actions taken by the agent."""
 
-  long_running_tool_ids: Optional[set[str]] = None
-  """Set of ids of the long running function calls.
+    long_running_tool_ids: Optional[set[str]] = None
+    """Set of ids of the long running function calls.
   Agent client will know from this field about which function call is long running.
   only valid for function call event
   """
-  branch: Optional[str] = None
-  """The branch of the event.
+    branch: Optional[str] = None
+    """The branch of the event.
 
   The format is like agent_1.agent_2.agent_3, where agent_1 is the parent of
   agent_2, and agent_2 is the parent of agent_3.
@@ -83,65 +79,65 @@
   conversation history.
   """
 
-  # The following are computed fields.
-  # Do not assign the ID. It will be assigned by the session.
-  id: str = ""
-  """The unique identifier of the event."""
-  timestamp: float = Field(default_factory=lambda: datetime.now().timestamp())
-  """The timestamp of the event."""
+    # The following are computed fields.
+    # Do not assign the ID. It will be assigned by the session.
+    id: str = ""
+    """The unique identifier of the event."""
+    timestamp: float = Field(default_factory=lambda: datetime.now().timestamp())
+    """The timestamp of the event."""
 
-  def model_post_init(self, __context):
-    """Post initialization logic for the event."""
-    # Generates a random ID for the event.
-    if not self.id:
-      self.id = Event.new_id()
+    def model_post_init(self, __context):
+        """Post initialization logic for the event."""
+        # Generates a random ID for the event.
+        if not self.id:
+            self.id = Event.new_id()
 
-  def is_final_response(self) -> bool:
-    """Returns whether the event is the final response of the agent."""
-    if self.actions.skip_summarization or self.long_running_tool_ids:
-      return True
-    return (
-        not self.get_function_calls()
-        and not self.get_function_responses()
-        and not self.partial
-        and not self.has_trailing_code_execution_result()
-    )
+    def is_final_response(self) -> bool:
+        """Returns whether the event is the final response of the agent."""
+        if self.actions.skip_summarization or self.long_running_tool_ids:
+            return True
+        return (
+            not self.get_function_calls()
+            and not self.get_function_responses()
+            and not self.partial
+            and not self.has_trailing_code_execution_result()
+        )
 
-  def get_function_calls(self) -> list[types.FunctionCall]:
-    """Returns the function calls in the event."""
-    func_calls = []
-    if self.content and self.content.parts:
-      for part in self.content.parts:
-        if part.function_call:
-          func_calls.append(part.function_call)
-    return func_calls
+    def get_function_calls(self) -> list[types.FunctionCall]:
+        """Returns the function calls in the event."""
+        func_calls = []
+        if self.content and self.content.parts:
+            for part in self.content.parts:
+                if part.function_call:
+                    func_calls.append(part.function_call)
+        return func_calls
 
-  def get_function_responses(self) -> list[types.FunctionResponse]:
-    """Returns the function responses in the event."""
-    func_response = []
-    if self.content and self.content.parts:
-      for part in self.content.parts:
-        if part.function_response:
-          func_response.append(part.function_response)
-    return func_response
+    def get_function_responses(self) -> list[types.FunctionResponse]:
+        """Returns the function responses in the event."""
+        func_response = []
+        if self.content and self.content.parts:
+            for part in self.content.parts:
+                if part.function_response:
+                    func_response.append(part.function_response)
+        return func_response
 
-  def has_trailing_code_execution_result(
-      self,
-  ) -> bool:
-    """Returns whether the event has a trailing code execution result."""
-    if self.content:
-      if self.content.parts:
-        return self.content.parts[-1].code_execution_result is not None
-    return False
+    def has_trailing_code_execution_result(
+        self,
+    ) -> bool:
+        """Returns whether the event has a trailing code execution result."""
+        if self.content:
+            if self.content.parts:
+                return self.content.parts[-1].code_execution_result is not None
+        return False
 
-  @staticmethod
-  def new_id():
-    characters = string.ascii_letters + string.digits
-    return "".join(random.choice(characters) for _ in range(8))
+    @staticmethod
+    def new_id():
+        characters = string.ascii_letters + string.digits
+        return "".join(random.choice(characters) for _ in range(8))
 
-  def to_dict(self, exclude: Dict = {}) -> dict:
-    return self.model_dump(exclude=exclude, mode="json")
+    def to_dict(self, exclude: Dict = {}) -> dict:
+        return self.model_dump(exclude=exclude, mode="json")
 
-  @staticmethod
-  def from_dict(data: dict) -> "Event":
-    return Event.model_validate(data)+    @staticmethod
+    def from_dict(data: dict) -> "Event":
+        return Event.model_validate(data)