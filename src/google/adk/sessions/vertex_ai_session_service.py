# Copyright 2025 Google LLC
#
# Licensed under the Apache License, Version 2.0 (the "License");
# you may not use this file except in compliance with the License.
# You may obtain a copy of the License at
#
#     http://www.apache.org/licenses/LICENSE-2.0
#
# Unless required by applicable law or agreed to in writing, software
# distributed under the License is distributed on an "AS IS" BASIS,
# WITHOUT WARRANTIES OR CONDITIONS OF ANY KIND, either express or implied.
# See the License for the specific language governing permissions and
# limitations under the License.
import asyncio
import logging
import re
<<<<<<< HEAD
import time
import urllib.parse
=======
>>>>>>> a380d70a
from typing import Any
from typing import Optional

from dateutil import parser
from typing_extensions import override

from google import genai

from . import _session_util
from ..events.event import Event
from ..events.event_actions import EventActions
from .base_session_service import BaseSessionService
from .base_session_service import GetSessionConfig
from .base_session_service import ListSessionsResponse
from .session import Session

isoparse = parser.isoparse
logger = logging.getLogger('google_adk.' + __name__)


class VertexAiSessionService(BaseSessionService):
  """Connects to the managed Vertex AI Session Service."""

  def __init__(
      self,
      project: str = None,
      location: str = None,
  ):
    self.project = project
    self.location = location

    client = genai.Client(vertexai=True, project=project, location=location)
    self.api_client = client._api_client

  @override
  async def create_session(
      self,
      *,
      app_name: str,
      user_id: str,
      state: Optional[dict[str, Any]] = None,
      session_id: Optional[str] = None,
  ) -> Session:
    if session_id:
      raise ValueError(
          'User-provided Session id is not supported for'
          ' VertexAISessionService.'
      )

    reasoning_engine_id = _parse_reasoning_engine_id(app_name)

    session_json_dict = {'user_id': user_id}
    if state:
      session_json_dict['session_state'] = state

    api_client = _get_api_client(self.project, self.location)
    api_response = await api_client.async_request(
        http_method='POST',
        path=f'reasoningEngines/{reasoning_engine_id}/sessions',
        request_dict=session_json_dict,
    )
    logger.info(f'Create Session response {api_response}')

    session_id = api_response['name'].split('/')[-3]
    operation_id = api_response['name'].split('/')[-1]

    max_retry_attempt = 5
    while max_retry_attempt >= 0:
      lro_response = await api_client.async_request(
          http_method='GET',
          path=f'operations/{operation_id}',
          request_dict={},
      )

      if lro_response.get('done', None):
        break

      await asyncio.sleep(1)
      max_retry_attempt -= 1

    # Get session resource
    get_session_api_response = await api_client.async_request(
        http_method='GET',
        path=f'reasoningEngines/{reasoning_engine_id}/sessions/{session_id}',
        request_dict={},
    )

    update_timestamp = isoparse(
        get_session_api_response['updateTime']
    ).timestamp()
    session = Session(
        app_name=str(app_name),
        user_id=str(user_id),
        id=str(session_id),
        state=get_session_api_response.get('sessionState', {}),
        last_update_time=update_timestamp,
    )
    return session

  @override
  async def get_session(
      self,
      *,
      app_name: str,
      user_id: str,
      session_id: str,
      config: Optional[GetSessionConfig] = None,
  ) -> Optional[Session]:
    reasoning_engine_id = _parse_reasoning_engine_id(app_name)

    # Get session resource
    api_client = _get_api_client(self.project, self.location)
    get_session_api_response = await api_client.async_request(
        http_method='GET',
        path=f'reasoningEngines/{reasoning_engine_id}/sessions/{session_id}',
        request_dict={},
    )

    session_id = get_session_api_response['name'].split('/')[-1]
    update_timestamp = isoparse(
        get_session_api_response['updateTime']
    ).timestamp()
    session = Session(
        app_name=str(app_name),
        user_id=str(user_id),
        id=str(session_id),
        state=get_session_api_response.get('sessionState', {}),
        last_update_time=update_timestamp,
    )

    list_events_api_response = await api_client.async_request(
        http_method='GET',
        path=f'reasoningEngines/{reasoning_engine_id}/sessions/{session_id}/events',
        request_dict={},
    )

    # Handles empty response case
    if list_events_api_response.get('httpHeaders', None):
      return session

    session.events = [
        _from_api_event(event)
        for event in list_events_api_response['sessionEvents']
    ]
    session.events = [
        event for event in session.events if event.timestamp <= update_timestamp
    ]
    session.events.sort(key=lambda event: event.timestamp)

    if config:
      if config.num_recent_events:
        session.events = session.events[-config.num_recent_events :]
      elif config.after_timestamp:
        i = len(session.events) - 1
        while i >= 0:
          if session.events[i].timestamp < config.after_timestamp:
            break
          i -= 1
        if i >= 0:
          session.events = session.events[i:]

    return session

  @override
  async def list_sessions(
      self, *, app_name: str, user_id: str
  ) -> ListSessionsResponse:
    reasoning_engine_id = _parse_reasoning_engine_id(app_name)

<<<<<<< HEAD
    path = f"reasoningEngines/{reasoning_engine_id}/sessions"
    if user_id:
      parsed_user_id = urllib.parse.quote(f'''"{user_id}"''', safe="")
      path = path + f"?filter=user_id={parsed_user_id}"
    
    api_response = self.api_client.request(
=======
    api_client = _get_api_client(self.project, self.location)
    api_response = await api_client.async_request(
>>>>>>> a380d70a
        http_method='GET',
        path=path,
        request_dict={},
    )

    # Handles empty response case
    if api_response.get('httpHeaders', None):
      return ListSessionsResponse()

    sessions = []
    for api_session in api_response['sessions']:
      session = Session(
          app_name=app_name,
          user_id=user_id,
          id=api_session['name'].split('/')[-1],
          state={},
          last_update_time=isoparse(api_session['updateTime']).timestamp(),
      )
      sessions.append(session)
    return ListSessionsResponse(sessions=sessions)

  async def delete_session(
      self, *, app_name: str, user_id: str, session_id: str
  ) -> None:
    reasoning_engine_id = _parse_reasoning_engine_id(app_name)
    api_client = _get_api_client(self.project, self.location)
    await api_client.async_request(
        http_method='DELETE',
        path=f'reasoningEngines/{reasoning_engine_id}/sessions/{session_id}',
        request_dict={},
    )

  @override
  async def append_event(self, session: Session, event: Event) -> Event:
    # Update the in-memory session.
    await super().append_event(session=session, event=event)

    reasoning_engine_id = _parse_reasoning_engine_id(session.app_name)
    api_client = _get_api_client(self.project, self.location)
    await api_client.async_request(
        http_method='POST',
        path=f'reasoningEngines/{reasoning_engine_id}/sessions/{session.id}:appendEvent',
        request_dict=_convert_event_to_json(event),
    )
    return event


def _get_api_client(project: str, location: str):
  """Instantiates an API client for the given project and location.

  It needs to be instantiated inside each request so that the event loop
  management.
  """
  client = genai.Client(vertexai=True, project=project, location=location)
  return client._api_client


def _convert_event_to_json(event: Event):
  metadata_json = {
      'partial': event.partial,
      'turn_complete': event.turn_complete,
      'interrupted': event.interrupted,
      'branch': event.branch,
      'long_running_tool_ids': (
          list(event.long_running_tool_ids)
          if event.long_running_tool_ids
          else None
      ),
  }
  if event.grounding_metadata:
    metadata_json['grounding_metadata'] = event.grounding_metadata.model_dump(
        exclude_none=True
    )

  event_json = {
      'author': event.author,
      'invocation_id': event.invocation_id,
      'timestamp': {
          'seconds': int(event.timestamp),
          'nanos': int(
              (event.timestamp - int(event.timestamp)) * 1_000_000_000
          ),
      },
      'error_code': event.error_code,
      'error_message': event.error_message,
      'event_metadata': metadata_json,
  }

  if event.actions:
    actions_json = {
        'skip_summarization': event.actions.skip_summarization,
        'state_delta': event.actions.state_delta,
        'artifact_delta': event.actions.artifact_delta,
        'transfer_agent': event.actions.transfer_to_agent,
        'escalate': event.actions.escalate,
        'requested_auth_configs': event.actions.requested_auth_configs,
    }
    event_json['actions'] = actions_json
  if event.content:
    event_json['content'] = _session_util.encode_content(event.content)
  if event.error_code:
    event_json['error_code'] = event.error_code
  if event.error_message:
    event_json['error_message'] = event.error_message
  return event_json


def _from_api_event(api_event: dict) -> Event:
  event_actions = EventActions()
  if api_event.get('actions', None):
    event_actions = EventActions(
        skip_summarization=api_event['actions'].get('skipSummarization', None),
        state_delta=api_event['actions'].get('stateDelta', {}),
        artifact_delta=api_event['actions'].get('artifactDelta', {}),
        transfer_to_agent=api_event['actions'].get('transferAgent', None),
        escalate=api_event['actions'].get('escalate', None),
        requested_auth_configs=api_event['actions'].get(
            'requestedAuthConfigs', {}
        ),
    )

  event = Event(
      id=api_event['name'].split('/')[-1],
      invocation_id=api_event['invocationId'],
      author=api_event['author'],
      actions=event_actions,
      content=_session_util.decode_content(api_event.get('content', None)),
      timestamp=isoparse(api_event['timestamp']).timestamp(),
      error_code=api_event.get('errorCode', None),
      error_message=api_event.get('errorMessage', None),
  )

  if api_event.get('eventMetadata', None):
    long_running_tool_ids_list = api_event['eventMetadata'].get(
        'longRunningToolIds', None
    )
    event.partial = api_event['eventMetadata'].get('partial', None)
    event.turn_complete = api_event['eventMetadata'].get('turnComplete', None)
    event.interrupted = api_event['eventMetadata'].get('interrupted', None)
    event.branch = api_event['eventMetadata'].get('branch', None)
    event.grounding_metadata = api_event['eventMetadata'].get(
        'groundingMetadata', None
    )
    event.long_running_tool_ids = (
        set(long_running_tool_ids_list) if long_running_tool_ids_list else None
    )

  return event


def _parse_reasoning_engine_id(app_name: str):
  if app_name.isdigit():
    return app_name

  pattern = r'^projects/([a-zA-Z0-9-_]+)/locations/([a-zA-Z0-9-_]+)/reasoningEngines/(\d+)$'
  match = re.fullmatch(pattern, app_name)

  if not bool(match):
    raise ValueError(
        f'App name {app_name} is not valid. It should either be the full'
        ' ReasoningEngine resource name, or the reasoning engine id.'
    )

  return match.groups()[-1]<|MERGE_RESOLUTION|>--- conflicted
+++ resolved
@@ -14,11 +14,9 @@
 import asyncio
 import logging
 import re
-<<<<<<< HEAD
 import time
 import urllib.parse
-=======
->>>>>>> a380d70a
+
 from typing import Any
 from typing import Optional
 
@@ -188,17 +186,13 @@
   ) -> ListSessionsResponse:
     reasoning_engine_id = _parse_reasoning_engine_id(app_name)
 
-<<<<<<< HEAD
     path = f"reasoningEngines/{reasoning_engine_id}/sessions"
     if user_id:
       parsed_user_id = urllib.parse.quote(f'''"{user_id}"''', safe="")
       path = path + f"?filter=user_id={parsed_user_id}"
-    
-    api_response = self.api_client.request(
-=======
+
     api_client = _get_api_client(self.project, self.location)
     api_response = await api_client.async_request(
->>>>>>> a380d70a
         http_method='GET',
         path=path,
         request_dict={},
