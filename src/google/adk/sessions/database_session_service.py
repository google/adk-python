--- conflicted
+++ resolved
@@ -484,18 +484,11 @@
 
       if storage_session.update_time.timestamp() > session.last_update_time:
         raise ValueError(
-<<<<<<< HEAD
-            "Session last_update_time"
-            f" {datetime.fromtimestamp(session.last_update_time):%Y-%m-%d %H:%M:%S} is"
-            " later than the update_time in storage"
-            f" {storage_session.update_time:%Y-%m-%d %H:%M:%S}"
-=======
             "The last_update_time provided in the session object"
             f" {datetime.fromtimestamp(session.last_update_time):'%Y-%m-%d %H:%M:%S'} is"
             " earlier than the update_time in the storage_session"
             f" {storage_session.update_time:'%Y-%m-%d %H:%M:%S'}. Please check"
             " if it is a stale session."
->>>>>>> 1f0fd7bf
         )
 
       # Fetch states from storage
