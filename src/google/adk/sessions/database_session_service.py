# Copyright 2025 Google LLC
#
# Licensed under the Apache License, Version 2.0 (the "License");
# you may not use this file except in compliance with the License.
# You may obtain a copy of the License at
#
#     http://www.apache.org/licenses/LICENSE-2.0
#
# Unless required by applicable law or agreed to in writing, software
# distributed under the License is distributed on an "AS IS" BASIS,
# WITHOUT WARRANTIES OR CONDITIONS OF ANY KIND, either express or implied.
# See the License for the specific language governing permissions and
# limitations under the License.
import copy
from datetime import datetime
from datetime import timezone
import json
import logging
from typing import Any
from typing import Optional
import uuid

from sqlalchemy import Boolean
from sqlalchemy import delete
from sqlalchemy import Dialect
from sqlalchemy import ForeignKeyConstraint
from sqlalchemy import func
from sqlalchemy import Text
from sqlalchemy.dialects import mysql
from sqlalchemy.dialects import postgresql
from sqlalchemy.engine import create_engine
from sqlalchemy.engine import Engine
from sqlalchemy.exc import ArgumentError
from sqlalchemy.ext.mutable import MutableDict
from sqlalchemy.inspection import inspect
from sqlalchemy.orm import DeclarativeBase
from sqlalchemy.orm import Mapped
from sqlalchemy.orm import mapped_column
from sqlalchemy.orm import relationship
from sqlalchemy.orm import Session as DatabaseSessionFactory
from sqlalchemy.orm import sessionmaker
from sqlalchemy.schema import MetaData
from sqlalchemy.types import DateTime
from sqlalchemy.types import PickleType
from sqlalchemy.types import String
from sqlalchemy.types import TypeDecorator
from typing_extensions import override
from tzlocal import get_localzone

from . import _session_util
from ..events.event import Event
from .base_session_service import BaseSessionService
from .base_session_service import GetSessionConfig
from .base_session_service import ListSessionsResponse
from .session import Session
from .state import State

<<<<<<< HEAD
logger = logging.getLogger(__name__)
=======
logger = logging.getLogger("google_adk." + __name__)
>>>>>>> f67ccf32

DEFAULT_MAX_KEY_LENGTH = 128
DEFAULT_MAX_VARCHAR_LENGTH = 256


class DynamicJSON(TypeDecorator):
  """A JSON-like type that uses JSONB on PostgreSQL and TEXT with JSON serialization for other databases."""

  impl = Text  # Default implementation is TEXT

  def load_dialect_impl(self, dialect: Dialect):
    if dialect.name == "postgresql":
      return dialect.type_descriptor(postgresql.JSONB)
    if dialect.name == "mysql":
      # Use LONGTEXT for MySQL to address the data too long issue
      return dialect.type_descriptor(mysql.LONGTEXT)
    return dialect.type_descriptor(Text)  # Default to Text for other dialects

  def process_bind_param(self, value, dialect: Dialect):
    if value is not None:
      if dialect.name == "postgresql":
        return value  # JSONB handles dict directly
      return json.dumps(value)  # Serialize to JSON string for TEXT
    return value

  def process_result_value(self, value, dialect: Dialect):
    if value is not None:
      if dialect.name == "postgresql":
        return value  # JSONB returns dict directly
      else:
        return json.loads(value)  # Deserialize from JSON string for TEXT
    return value


class Base(DeclarativeBase):
  """Base class for database tables."""

  pass


class StorageSession(Base):
  """Represents a session stored in the database."""

  __tablename__ = "sessions"

  app_name: Mapped[str] = mapped_column(
      String(DEFAULT_MAX_KEY_LENGTH), primary_key=True
  )
  user_id: Mapped[str] = mapped_column(
      String(DEFAULT_MAX_KEY_LENGTH), primary_key=True
  )
  id: Mapped[str] = mapped_column(
      String(DEFAULT_MAX_KEY_LENGTH),
      primary_key=True,
      default=lambda: str(uuid.uuid4()),
  )

  state: Mapped[MutableDict[str, Any]] = mapped_column(
      MutableDict.as_mutable(DynamicJSON), default={}
  )

  create_time: Mapped[DateTime] = mapped_column(DateTime(), default=func.now())
  update_time: Mapped[DateTime] = mapped_column(
      DateTime(), default=func.now(), onupdate=func.now()
  )

  storage_events: Mapped[list["StorageEvent"]] = relationship(
      "StorageEvent",
      back_populates="storage_session",
  )

  def __repr__(self):
    return f"<StorageSession(id={self.id}, update_time={self.update_time})>"


class StorageEvent(Base):
  """Represents an event stored in the database."""

  __tablename__ = "events"

  id: Mapped[str] = mapped_column(
      String(DEFAULT_MAX_KEY_LENGTH), primary_key=True
  )
  app_name: Mapped[str] = mapped_column(
      String(DEFAULT_MAX_KEY_LENGTH), primary_key=True
  )
  user_id: Mapped[str] = mapped_column(
      String(DEFAULT_MAX_KEY_LENGTH), primary_key=True
  )
  session_id: Mapped[str] = mapped_column(
      String(DEFAULT_MAX_KEY_LENGTH), primary_key=True
  )

  invocation_id: Mapped[str] = mapped_column(String(DEFAULT_MAX_VARCHAR_LENGTH))
  author: Mapped[str] = mapped_column(String(DEFAULT_MAX_VARCHAR_LENGTH))
  branch: Mapped[str] = mapped_column(
      String(DEFAULT_MAX_VARCHAR_LENGTH), nullable=True
  )
  timestamp: Mapped[DateTime] = mapped_column(DateTime(), default=func.now())
  content: Mapped[dict[str, Any]] = mapped_column(DynamicJSON, nullable=True)
  actions: Mapped[MutableDict[str, Any]] = mapped_column(PickleType)

  long_running_tool_ids_json: Mapped[Optional[str]] = mapped_column(
      Text, nullable=True
  )
  grounding_metadata: Mapped[dict[str, Any]] = mapped_column(
      DynamicJSON, nullable=True
  )
  partial: Mapped[bool] = mapped_column(Boolean, nullable=True)
  turn_complete: Mapped[bool] = mapped_column(Boolean, nullable=True)
  error_code: Mapped[str] = mapped_column(
      String(DEFAULT_MAX_VARCHAR_LENGTH), nullable=True
  )
  error_message: Mapped[str] = mapped_column(String(1024), nullable=True)
  interrupted: Mapped[bool] = mapped_column(Boolean, nullable=True)

  storage_session: Mapped[StorageSession] = relationship(
      "StorageSession",
      back_populates="storage_events",
  )

  __table_args__ = (
      ForeignKeyConstraint(
          ["app_name", "user_id", "session_id"],
          ["sessions.app_name", "sessions.user_id", "sessions.id"],
          ondelete="CASCADE",
      ),
  )

  @property
  def long_running_tool_ids(self) -> set[str]:
    return (
        set(json.loads(self.long_running_tool_ids_json))
        if self.long_running_tool_ids_json
        else set()
    )

  @long_running_tool_ids.setter
  def long_running_tool_ids(self, value: set[str]):
    if value is None:
      self.long_running_tool_ids_json = None
    else:
      self.long_running_tool_ids_json = json.dumps(list(value))


class StorageAppState(Base):
  """Represents an app state stored in the database."""

  __tablename__ = "app_states"

  app_name: Mapped[str] = mapped_column(
      String(DEFAULT_MAX_KEY_LENGTH), primary_key=True
  )
  state: Mapped[MutableDict[str, Any]] = mapped_column(
      MutableDict.as_mutable(DynamicJSON), default={}
  )
  update_time: Mapped[DateTime] = mapped_column(
      DateTime(), default=func.now(), onupdate=func.now()
  )


class StorageUserState(Base):
  """Represents a user state stored in the database."""

  __tablename__ = "user_states"

  app_name: Mapped[str] = mapped_column(
      String(DEFAULT_MAX_KEY_LENGTH), primary_key=True
  )
  user_id: Mapped[str] = mapped_column(
      String(DEFAULT_MAX_KEY_LENGTH), primary_key=True
  )
  state: Mapped[MutableDict[str, Any]] = mapped_column(
      MutableDict.as_mutable(DynamicJSON), default={}
  )
  update_time: Mapped[DateTime] = mapped_column(
      DateTime(), default=func.now(), onupdate=func.now()
  )


class DatabaseSessionService(BaseSessionService):
  """A session service that uses a database for storage."""

  def __init__(self, db_url: str):
    """Initializes the database session service with a database URL."""
    # 1. Create DB engine for db connection
    # 2. Create all tables based on schema
    # 3. Initialize all properties

    try:
      db_engine = create_engine(db_url)
    except Exception as e:
      if isinstance(e, ArgumentError):
        raise ValueError(
            f"Invalid database URL format or argument '{db_url}'."
        ) from e
      if isinstance(e, ImportError):
        raise ValueError(
            f"Database related module not found for URL '{db_url}'."
        ) from e
      raise ValueError(
          f"Failed to create database engine for URL '{db_url}'"
      ) from e

    # Get the local timezone
    local_timezone = get_localzone()
    logger.info(f"Local timezone: {local_timezone}")

    self.db_engine: Engine = db_engine
    self.metadata: MetaData = MetaData()
    self.inspector = inspect(self.db_engine)

    # DB session factory method
    self.database_session_factory: sessionmaker[DatabaseSessionFactory] = (
        sessionmaker(bind=self.db_engine)
    )

    # Uncomment to recreate DB every time
    # Base.metadata.drop_all(self.db_engine)
    Base.metadata.create_all(self.db_engine)

  @override
  async def create_session(
      self,
      *,
      app_name: str,
      user_id: str,
      state: Optional[dict[str, Any]] = None,
      session_id: Optional[str] = None,
  ) -> Session:
    # 1. Populate states.
    # 2. Build storage session object
    # 3. Add the object to the table
    # 4. Build the session object with generated id
    # 5. Return the session

    with self.database_session_factory() as session_factory:

      # Fetch app and user states from storage
      storage_app_state = session_factory.get(StorageAppState, (app_name))
      storage_user_state = session_factory.get(
          StorageUserState, (app_name, user_id)
      )

      app_state = storage_app_state.state if storage_app_state else {}
      user_state = storage_user_state.state if storage_user_state else {}

      # Create state tables if not exist
      if not storage_app_state:
        storage_app_state = StorageAppState(app_name=app_name, state={})
        session_factory.add(storage_app_state)
      if not storage_user_state:
        storage_user_state = StorageUserState(
            app_name=app_name, user_id=user_id, state={}
        )
        session_factory.add(storage_user_state)

      # Extract state deltas
      app_state_delta, user_state_delta, session_state = _extract_state_delta(
          state
      )

      # Apply state delta
      app_state.update(app_state_delta)
      user_state.update(user_state_delta)

      # Store app and user state
      if app_state_delta:
        storage_app_state.state = app_state
      if user_state_delta:
        storage_user_state.state = user_state

      # Store the session
      storage_session = StorageSession(
          app_name=app_name,
          user_id=user_id,
          id=session_id,
          state=session_state,
      )
      session_factory.add(storage_session)
      session_factory.commit()

      session_factory.refresh(storage_session)

      # Merge states for response
      merged_state = _merge_state(app_state, user_state, session_state)
      session = Session(
          app_name=str(storage_session.app_name),
          user_id=str(storage_session.user_id),
          id=str(storage_session.id),
          state=merged_state,
          last_update_time=storage_session.update_time.timestamp(),
      )
      return session

  @override
  async def get_session(
      self,
      *,
      app_name: str,
      user_id: str,
      session_id: str,
      config: Optional[GetSessionConfig] = None,
  ) -> Optional[Session]:
    # 1. Get the storage session entry from session table
    # 2. Get all the events based on session id and filtering config
    # 3. Convert and return the session
    with self.database_session_factory() as session_factory:
      storage_session = session_factory.get(
          StorageSession, (app_name, user_id, session_id)
      )
      if storage_session is None:
        return None

      if config and config.after_timestamp:
        after_dt = datetime.fromtimestamp(
            config.after_timestamp, tz=timezone.utc
        )
        timestamp_filter = StorageEvent.timestamp > after_dt
      else:
        timestamp_filter = True

      storage_events = (
          session_factory.query(StorageEvent)
          .filter(StorageEvent.session_id == storage_session.id)
          .filter(timestamp_filter)
          .order_by(StorageEvent.timestamp.asc())
          .limit(
              config.num_recent_events
              if config and config.num_recent_events
              else None
          )
          .all()
      )

      # Fetch states from storage
      storage_app_state = session_factory.get(StorageAppState, (app_name))
      storage_user_state = session_factory.get(
          StorageUserState, (app_name, user_id)
      )

      app_state = storage_app_state.state if storage_app_state else {}
      user_state = storage_user_state.state if storage_user_state else {}
      session_state = storage_session.state

      # Merge states
      merged_state = _merge_state(app_state, user_state, session_state)

      # Convert storage session to session
      session = Session(
          app_name=app_name,
          user_id=user_id,
          id=session_id,
          state=merged_state,
          last_update_time=storage_session.update_time.timestamp(),
      )
      session.events = [
          Event(
              id=e.id,
              author=e.author,
              branch=e.branch,
              invocation_id=e.invocation_id,
              content=_session_util.decode_content(e.content),
              actions=e.actions,
              timestamp=e.timestamp.timestamp(),
              long_running_tool_ids=e.long_running_tool_ids,
              grounding_metadata=e.grounding_metadata,
              partial=e.partial,
              turn_complete=e.turn_complete,
              error_code=e.error_code,
              error_message=e.error_message,
              interrupted=e.interrupted,
          )
          for e in storage_events
      ]
    return session

  @override
  async def list_sessions(
      self, *, app_name: str, user_id: str
  ) -> ListSessionsResponse:
    with self.database_session_factory() as session_factory:
      results = (
          session_factory.query(StorageSession)
          .filter(StorageSession.app_name == app_name)
          .filter(StorageSession.user_id == user_id)
          .all()
      )
      sessions = []
      for storage_session in results:
        session = Session(
            app_name=app_name,
            user_id=user_id,
            id=storage_session.id,
            state={},
            last_update_time=storage_session.update_time.timestamp(),
        )
        sessions.append(session)
      return ListSessionsResponse(sessions=sessions)

  @override
  async def delete_session(
      self, app_name: str, user_id: str, session_id: str
  ) -> None:
    with self.database_session_factory() as session_factory:
      stmt = delete(StorageSession).where(
          StorageSession.app_name == app_name,
          StorageSession.user_id == user_id,
          StorageSession.id == session_id,
      )
      session_factory.execute(stmt)
      session_factory.commit()

  @override
  async def append_event(self, session: Session, event: Event) -> Event:
    logger.info(f"Append event: {event} to session {session.id}")

    if event.partial:
      return event

    session = self.get_session(
        app_name=session.app_name,
        user_id=session.user_id,
        session_id=session.id,
    )

    # 1. Check if timestamp is stale
    # 2. Update session attributes based on event config
    # 3. Store event to table
    with self.database_session_factory() as session_factory:
      storage_session = session_factory.get(
          StorageSession, (session.app_name, session.user_id, session.id)
      )

      if storage_session.update_time.timestamp() != session.last_update_time:
        raise ValueError(
            "Session last_update_time"
            f" {datetime.fromtimestamp(session.last_update_time):%Y-%m-%d %H:%M:%S} is"
            " not equal to update_time in storage"
            f" {storage_session.update_time:%Y-%m-%d %H:%M:%S}"
        )

      # Fetch states from storage
      storage_app_state = session_factory.get(
          StorageAppState, (session.app_name)
      )
      storage_user_state = session_factory.get(
          StorageUserState, (session.app_name, session.user_id)
      )

      app_state = storage_app_state.state if storage_app_state else {}
      user_state = storage_user_state.state if storage_user_state else {}
      session_state = storage_session.state

      # Extract state delta
      app_state_delta = {}
      user_state_delta = {}
      session_state_delta = {}
      if event.actions:
        if event.actions.state_delta:
          app_state_delta, user_state_delta, session_state_delta = (
              _extract_state_delta(event.actions.state_delta)
          )

      # Merge state
      app_state.update(app_state_delta)
      user_state.update(user_state_delta)
      session_state.update(session_state_delta)

      # Update storage
      storage_app_state.state = app_state
      storage_user_state.state = user_state
      storage_session.state = session_state

      storage_event = StorageEvent(
          id=event.id,
          invocation_id=event.invocation_id,
          author=event.author,
          branch=event.branch,
          actions=event.actions,
          session_id=session.id,
          app_name=session.app_name,
          user_id=session.user_id,
          timestamp=datetime.fromtimestamp(event.timestamp),
          long_running_tool_ids=event.long_running_tool_ids,
          grounding_metadata=event.grounding_metadata,
          partial=event.partial,
          turn_complete=event.turn_complete,
          error_code=event.error_code,
          error_message=event.error_message,
          interrupted=event.interrupted,
      )
      if event.content:
        storage_event.content = _session_util.encode_content(event.content)

      session_factory.add(storage_event)

      session_factory.commit()
      session_factory.refresh(storage_session)

      # Update timestamp with commit time
      session.last_update_time = storage_session.update_time.timestamp()

    # Also update the in-memory session
    await super().append_event(session=session, event=event)
    return event


def convert_event(event: StorageEvent) -> Event:
  """Converts a storage event to an event."""
  return Event(
      id=event.id,
      author=event.author,
      branch=event.branch,
      invocation_id=event.invocation_id,
      content=event.content,
      actions=event.actions,
      timestamp=event.timestamp.timestamp(),
  )


def _extract_state_delta(state: dict[str, Any]):
  app_state_delta = {}
  user_state_delta = {}
  session_state_delta = {}
  if state:
    for key in state.keys():
      if key.startswith(State.APP_PREFIX):
        app_state_delta[key.removeprefix(State.APP_PREFIX)] = state[key]
      elif key.startswith(State.USER_PREFIX):
        user_state_delta[key.removeprefix(State.USER_PREFIX)] = state[key]
      elif not key.startswith(State.TEMP_PREFIX):
        session_state_delta[key] = state[key]
  return app_state_delta, user_state_delta, session_state_delta


def _merge_state(app_state, user_state, session_state):
  # Merge states for response
  merged_state = copy.deepcopy(session_state)
  for key in app_state.keys():
    merged_state[State.APP_PREFIX + key] = app_state[key]
  for key in user_state.keys():
    merged_state[State.USER_PREFIX + key] = user_state[key]
  return merged_state<|MERGE_RESOLUTION|>--- conflicted
+++ resolved
@@ -55,11 +55,7 @@
 from .session import Session
 from .state import State
 
-<<<<<<< HEAD
-logger = logging.getLogger(__name__)
-=======
 logger = logging.getLogger("google_adk." + __name__)
->>>>>>> f67ccf32
 
 DEFAULT_MAX_KEY_LENGTH = 128
 DEFAULT_MAX_VARCHAR_LENGTH = 256
