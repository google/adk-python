# Copyright 2025 Google LLC
#
# Licensed under the Apache License, Version 2.0 (the "License");
# you may not use this file except in compliance with the License.
# You may obtain a copy of the License at
#
#     http://www.apache.org/licenses/LICENSE-2.0
#
# Unless required by applicable law or agreed to in writing, software
# distributed under the License is distributed on an "AS IS" BASIS,
# WITHOUT WARRANTIES OR CONDITIONS OF ANY KIND, either express or implied.
# See the License for the specific language governing permissions and
# limitations under the License.

from __future__ import annotations

import copy
from typing import AsyncGenerator
from typing import Generator
from typing import Optional

from google.genai import types
from typing_extensions import override

from ...agents.invocation_context import InvocationContext
from ...events.event import Event
from ...models.llm_request import LlmRequest
from ._base_llm_processor import BaseLlmRequestProcessor
from .functions import REQUEST_APPROVAL_FUNCTION_CALL_NAME, remove_client_function_call_id
from .functions import REQUEST_EUC_FUNCTION_CALL_NAME


class _ContentLlmRequestProcessor(BaseLlmRequestProcessor):
  """Builds the contents for the LLM request."""

  @override
  async def run_async(
      self, invocation_context: InvocationContext, llm_request: LlmRequest
  ) -> AsyncGenerator[Event, None]:
    from ...agents.llm_agent import LlmAgent

    agent = invocation_context.agent
    if not isinstance(agent, LlmAgent):
      return

    if agent.include_contents != 'none':
      llm_request.contents = _get_contents(
          invocation_context.branch,
          invocation_context.session.events,
          agent.name,
      )

    # Maintain async generator behavior
    if False:  # Ensures it behaves as a generator
      yield  # This is a no-op but maintains generator structure


request_processor = _ContentLlmRequestProcessor()


def _rearrange_events_for_async_function_responses_in_history(
    events: list[Event],
) -> list[Event]:
  """Rearrange the async function_response events in the history."""

  function_call_id_to_response_events_index: dict[str, list[Event]] = {}
  for i, event in enumerate(events):
    function_responses = event.get_function_responses()
    if function_responses:
      for function_response in function_responses:
        function_call_id = function_response.id
        function_call_id_to_response_events_index[function_call_id] = i

  result_events: list[Event] = []
  for event in events:
    if event.get_function_responses():
      # function_response should be handled together with function_call below.
      continue
    elif event.get_function_calls():

      function_response_events_indices = set()
      for function_call in event.get_function_calls():
        function_call_id = function_call.id
        if function_call_id in function_call_id_to_response_events_index:
          function_response_events_indices.add(
              function_call_id_to_response_events_index[function_call_id]
          )
      result_events.append(event)
      if not function_response_events_indices:
        continue
      if len(function_response_events_indices) == 1:
        result_events.append(
            events[next(iter(function_response_events_indices))]
        )
      else:  # Merge all async function_response as one response event
        result_events.append(
            _merge_function_response_events(
                [events[i] for i in sorted(function_response_events_indices)]
            )
        )
      continue
    else:
      result_events.append(event)

  return result_events


def _rearrange_events_for_latest_function_response(
    events: list[Event],
) -> list[Event]:
  """Rearrange the events for the latest function_response.

  If the latest function_response is for an async function_call, all events
  between the initial function_call and the latest function_response will be
  removed.

  Args:
    events: A list of events.

  Returns:
    A list of events with the latest function_response rearranged.
  """
  if not events:
    return events

  function_responses = events[-1].get_function_responses()
  if not function_responses:
    # No need to process, since the latest event is not fuction_response.
    return events

  function_responses_ids = set()
  for function_response in function_responses:
    function_responses_ids.add(function_response.id)

  function_calls = events[-2].get_function_calls()

  if function_calls:
    for function_call in function_calls:
      # The latest function_response is already matched
      if function_call.id in function_responses_ids:
        return events

  function_call_event_idx = -1
  # look for corresponding function call event reversely
  for idx in range(len(events) - 2, -1, -1):
    event = events[idx]
    function_calls = event.get_function_calls()
    if function_calls:
      for function_call in function_calls:
        if function_call.id in function_responses_ids:
          function_call_event_idx = idx
          break
        if function_call_event_idx != -1:
          # in case the last response event only have part of the responses
          # for the function calls in the function call event
          for function_call in function_calls:
            function_responses_ids.add(function_call.id)
          break

  if function_call_event_idx == -1:
    raise ValueError(
        'No function call event found for function responses ids:'
        f' {function_responses_ids}'
    )

  # collect all function response between last function response event
  # and function call event

  function_response_events: list[Event] = []
  for idx in range(function_call_event_idx + 1, len(events) - 1):
    event = events[idx]
    function_responses = event.get_function_responses()
<<<<<<< HEAD
    if (
        function_responses
        and any([function_response.id in function_responses_ids for function_response in function_responses])
    ):
=======
    if function_responses and any([
        function_response.id in function_responses_ids
        for function_response in function_responses
    ]):
>>>>>>> da4bc0ef
      function_response_events.append(event)
  function_response_events.append(events[-1])

  result_events = events[: function_call_event_idx + 1]
  result_events.append(
      _merge_function_response_events(function_response_events)
  )

  return result_events


def _get_contents(
    current_branch: Optional[str], events: list[Event], agent_name: str = ''
) -> list[types.Content]:
  """Get the contents for the LLM request.

  Args:
    current_branch: The current branch of the agent.
    events: A list of events.
    agent_name: The name of the agent.

  Returns:
    A list of contents.
  """
  filtered_events = []
  # Parse the events, leaving the contents and the function calls and
  # responses from the current agent.
  for event in events:
    if (
        not event.content
        or not event.content.role
        or not event.content.parts
        or event.content.parts[0].text == ''
    ):
      # Skip events without content, or generated neither by user nor by model
      # or has empty text.
      # E.g. events purely for mutating session states.
      continue
    if not _is_event_belongs_to_branch(current_branch, event):
      # Skip events not belong to current branch.
      continue
    if _is_auth_event(event):
      # skip auth event
      continue
    if _is_approval_event(event):
      # Skip approval events as they are part of the approval flow
      # and not direct conversational content for the LLM history.
      continue
    filtered_events.append(
        _convert_foreign_event(event)
        if _is_other_agent_reply(agent_name, event)
        else event
    )

  result_events = _rearrange_events_for_latest_function_response(
      filtered_events
  )
  result_events = _rearrange_events_for_async_function_responses_in_history(
      result_events
  )
  contents = []
  for event in result_events:
    content = copy.deepcopy(event.content)
    remove_client_function_call_id(content)
    contents.append(content)
  return contents


def _is_other_agent_reply(current_agent_name: str, event: Event) -> bool:
  """Whether the event is a reply from another agent."""
  return bool(
      current_agent_name
      and event.author != current_agent_name
      and event.author != 'user'
  )


def _convert_foreign_event(event: Event) -> Event:
  """Converts an event authored by another agent as a user-content event.

  This is to provide another agent's output as context to the current agent, so
  that current agent can continue to respond, such as summarizing previous
  agent's reply, etc.

  Args:
    event: The event to convert.

  Returns:
    The converted event.

  """
  if not event.content or not event.content.parts:
    return event

  content = types.Content()
  content.role = 'user'
  content.parts = [types.Part(text='For context:')]
  for part in event.content.parts:
    if part.text:
      content.parts.append(
          types.Part(text=f'[{event.author}] said: {part.text}')
      )
    elif part.function_call:
      content.parts.append(
          types.Part(
              text=(
                  f'[{event.author}] called tool `{part.function_call.name}`'
                  f' with parameters: {part.function_call.args}'
              )
          )
      )
    elif part.function_response:
      # Otherwise, create a new text part.
      content.parts.append(
          types.Part(
              text=(
                  f'[{event.author}] `{part.function_response.name}` tool'
                  f' returned result: {part.function_response.response}'
              )
          )
      )
    # Fallback to the original part for non-text and non-functionCall parts.
    else:
      content.parts.append(part)

  return Event(
      timestamp=event.timestamp,
      author='user',
      content=content,
      branch=event.branch,
  )


def _merge_function_response_events(
    function_response_events: list[Event],
) -> Event:
  """Merges a list of function_response events into one event.

  The key goal is to ensure:
  1. function_call and function_response are always of the same number.
  2. The function_call and function_response are consecutively in the content.

  Args:
    function_response_events: A list of function_response events.
      NOTE: function_response_events must fulfill these requirements: 1. The
        list is in increasing order of timestamp; 2. the first event is the
        initial function_response event; 3. all later events should contain at
        least one function_response part that related to the function_call
        event. (Note, 3. may not be true when aync function return some
        intermediate response, there could also be some intermediate model
        response event without any function_response and such event will be
        ignored.)
      Caveat: This implementation doesn't support when a parallel function_call
        event contains async function_call of the same name.

  Returns:
    A merged event, that is
      1. All later function_response will replace function_response part in
          the initial function_response event.
      2. All non-function_response parts will be appended to the part list of
          the initial function_response event.
  """
  if not function_response_events:
    raise ValueError('At least one function_response event is required.')

  merged_event = function_response_events[0].model_copy(deep=True)
  parts_in_merged_event: list[types.Part] = merged_event.content.parts  # type: ignore

  if not parts_in_merged_event:
    raise ValueError('There should be at least one function_response part.')

  part_indices_in_merged_event: dict[str, int] = {}
  for idx, part in enumerate(parts_in_merged_event):
    if part.function_response:
      function_call_id: str = part.function_response.id  # type: ignore
      part_indices_in_merged_event[function_call_id] = idx

  for event in function_response_events[1:]:
    if not event.content.parts:
      raise ValueError('There should be at least one function_response part.')

    for part in event.content.parts:
      if part.function_response:
        function_call_id: str = part.function_response.id  # type: ignore
        if function_call_id in part_indices_in_merged_event:
          parts_in_merged_event[
              part_indices_in_merged_event[function_call_id]
          ] = part
        else:
          parts_in_merged_event.append(part)
          part_indices_in_merged_event[function_call_id] = (
              len(parts_in_merged_event) - 1
          )

      else:
        parts_in_merged_event.append(part)

  return merged_event


def _is_event_belongs_to_branch(
    invocation_branch: Optional[str], event: Event
) -> bool:
  """Event belongs to a branch, when event.branch is prefix of the invocation branch."""
  if not invocation_branch or not event.branch:
    return True
  return invocation_branch.startswith(event.branch)


def _is_auth_event(event: Event) -> bool:
  if not event.content.parts:
    return False
  for part in event.content.parts:
    if (
        part.function_call
        and part.function_call.name == REQUEST_EUC_FUNCTION_CALL_NAME
    ):
      return True
    if (
        part.function_response
        and part.function_response.name == REQUEST_EUC_FUNCTION_CALL_NAME
    ):
      return True
  return False


def _is_approval_event(event: Event) -> bool:
  """Checks if an event is related to the approval workflow.

  An event is considered an approval event if it contains a function call or
  function response part where the function name is `REQUEST_APPROVAL_FUNCTION_CALL_NAME`.

  Args:
      event: The `Event` to check.

  Returns:
      `True` if the event is an approval-related event, `False` otherwise.
  """
  if not event.content.parts:
    return False
  for part in event.content.parts:
    if (
        part.function_call
        and part.function_call.name == REQUEST_APPROVAL_FUNCTION_CALL_NAME
    ):
      return True
    if (
        part.function_response
        and part.function_response.name == REQUEST_APPROVAL_FUNCTION_CALL_NAME
    ):
      return True
  return False<|MERGE_RESOLUTION|>--- conflicted
+++ resolved
@@ -170,17 +170,10 @@
   for idx in range(function_call_event_idx + 1, len(events) - 1):
     event = events[idx]
     function_responses = event.get_function_responses()
-<<<<<<< HEAD
-    if (
-        function_responses
-        and any([function_response.id in function_responses_ids for function_response in function_responses])
-    ):
-=======
     if function_responses and any([
         function_response.id in function_responses_ids
         for function_response in function_responses
     ]):
->>>>>>> da4bc0ef
       function_response_events.append(event)
   function_response_events.append(events[-1])
 
