--- conflicted
+++ resolved
@@ -202,6 +202,15 @@
 
   - See https://docs.sqlalchemy.org/en/20/core/engines.html#backend-specific-urls for more details on supported DB URLs."""
           ),
+      ),
+      click.option(
+          "--artifact_storage_uri",
+          type=str,
+          help=(
+              "Optional. The artifact storage URI to store the artifacts, supported"
+              " URIs: gs://<bucket name> for GCS artifact service."
+          ),
+          default=None,
       ),
       click.option(
           "--adk_version",
@@ -744,111 +753,8 @@
         " gcloud run deploy will prompt later."
     ),
 )
-<<<<<<< HEAD
 @add_common_deploy_options
 def cli_deploy_to_cloud_run(
-=======
-@click.option(
-    "--service_name",
-    type=str,
-    default="adk-default-service-name",
-    help=(
-        "Optional. The service name to use in Cloud Run (default:"
-        " 'adk-default-service-name')."
-    ),
-)
-@click.option(
-    "--app_name",
-    type=str,
-    default="",
-    help=(
-        "Optional. App name of the ADK API server (default: the folder name"
-        " of the AGENT source code)."
-    ),
-)
-@click.option(
-    "--port",
-    type=int,
-    default=8000,
-    help="Optional. The port of the ADK API server (default: 8000).",
-)
-@click.option(
-    "--trace_to_cloud",
-    is_flag=True,
-    show_default=True,
-    default=False,
-    help="Optional. Whether to enable Cloud Trace for cloud run.",
-)
-@click.option(
-    "--with_ui",
-    is_flag=True,
-    show_default=True,
-    default=False,
-    help=(
-        "Optional. Deploy ADK Web UI if set. (default: deploy ADK API server"
-        " only)"
-    ),
-)
-@click.option(
-    "--temp_folder",
-    type=str,
-    default=os.path.join(
-        tempfile.gettempdir(),
-        "cloud_run_deploy_src",
-        datetime.now().strftime("%Y%m%d_%H%M%S"),
-    ),
-    help=(
-        "Optional. Temp folder for the generated Cloud Run source files"
-        " (default: a timestamped folder in the system temp directory)."
-    ),
-)
-@click.option(
-    "--verbosity",
-    type=click.Choice(
-        ["debug", "info", "warning", "error", "critical"], case_sensitive=False
-    ),
-    default="WARNING",
-    help="Optional. Override the default verbosity level.",
-)
-@click.option(
-    "--session_db_url",
-    help=(
-        """Optional. The database URL to store the session.
-
-  - Use 'agentengine://<agent_engine_resource_id>' to connect to Agent Engine sessions.
-
-  - Use 'sqlite://<path_to_sqlite_file>' to connect to a SQLite DB.
-
-  - See https://docs.sqlalchemy.org/en/20/core/engines.html#backend-specific-urls for more details on supported DB URLs."""
-    ),
-)
-@click.option(
-    "--artifact_storage_uri",
-    type=str,
-    help=(
-        "Optional. The artifact storage URI to store the artifacts, supported"
-        " URIs: gs://<bucket name> for GCS artifact service."
-    ),
-    default=None,
-)
-@click.argument(
-    "agent",
-    type=click.Path(
-        exists=True, dir_okay=True, file_okay=False, resolve_path=True
-    ),
-)
-@click.option(
-    "--adk_version",
-    type=str,
-    default=version.__version__,
-    show_default=True,
-    help=(
-        "Optional. The ADK version used in Cloud Run deployment. (default: the"
-        " version in the dev environment)"
-    ),
-)
-def cli_deploy_cloud_run(
->>>>>>> 8d36dbda
     agent: str,
     project: Optional[str],
     region: Optional[str],
