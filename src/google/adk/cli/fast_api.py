# Copyright 2025 Google LLC
#
# Licensed under the Apache License, Version 2.0 (the "License");
# you may not use this file except in compliance with the License.
# You may obtain a copy of the License at
#
#     http://www.apache.org/licenses/LICENSE-2.0
#
# Unless required by applicable law or agreed to in writing, software
# distributed under the License is distributed on an "AS IS" BASIS,
# WITHOUT WARRANTIES OR CONDITIONS OF ANY KIND, either express or implied.
# See the License for the specific language governing permissions and
# limitations under the License.

import asyncio
from contextlib import asynccontextmanager
import importlib
import inspect
import json
import logging
import os
from pathlib import Path
import re
import sys
import traceback
import typing
from typing import Any
from typing import List
from typing import Literal
from typing import Optional
from typing import Union

<<<<<<< HEAD
import asyncclick as click

=======
import click
>>>>>>> cdb4cac2
from fastapi import FastAPI
from fastapi import HTTPException
from fastapi import Query
from fastapi.middleware.cors import CORSMiddleware
from fastapi.responses import FileResponse
from fastapi.responses import RedirectResponse
from fastapi.responses import StreamingResponse
from fastapi.staticfiles import StaticFiles
from fastapi.websockets import WebSocket
from fastapi.websockets import WebSocketDisconnect
from google.genai import types
import graphviz
from opentelemetry import trace
from opentelemetry.exporter.cloud_trace import CloudTraceSpanExporter
from opentelemetry.sdk.trace import export
from opentelemetry.sdk.trace import ReadableSpan
from opentelemetry.sdk.trace import TracerProvider
from pydantic import BaseModel
from pydantic import ValidationError
from starlette.types import Lifespan

from ..agents import RunConfig
from ..agents.base_agent import BaseAgent
from ..agents.live_request_queue import LiveRequest
from ..agents.live_request_queue import LiveRequestQueue
from ..agents.llm_agent import Agent
from ..agents.llm_agent import LlmAgent
from ..agents.run_config import StreamingMode
from ..artifacts import InMemoryArtifactService
from ..events.event import Event
from ..memory.in_memory_memory_service import InMemoryMemoryService
from ..runners import Runner
from ..sessions.database_session_service import DatabaseSessionService
from ..sessions.in_memory_session_service import InMemorySessionService
from ..sessions.session import Session
from ..sessions.vertex_ai_session_service import VertexAiSessionService
from ..tools.base_toolset import BaseToolset
from .cli_eval import EVAL_SESSION_ID_PREFIX
from .cli_eval import EvalMetric
from .cli_eval import EvalMetricResult
from .cli_eval import EvalStatus
from .utils import create_empty_state
from .utils import envs
from .utils import evals

logger = logging.getLogger(__name__)

_EVAL_SET_FILE_EXTENSION = ".evalset.json"


class ApiServerSpanExporter(export.SpanExporter):

  def __init__(self, trace_dict):
    self.trace_dict = trace_dict

  def export(
      self, spans: typing.Sequence[ReadableSpan]
  ) -> export.SpanExportResult:
    for span in spans:
      if (
          span.name == "call_llm"
          or span.name == "send_data"
          or span.name.startswith("tool_response")
      ):
        attributes = dict(span.attributes)
        attributes["trace_id"] = span.get_span_context().trace_id
        attributes["span_id"] = span.get_span_context().span_id
        if attributes.get("gcp.vertex.agent.event_id", None):
          self.trace_dict[attributes["gcp.vertex.agent.event_id"]] = attributes
    return export.SpanExportResult.SUCCESS

  def force_flush(self, timeout_millis: int = 30000) -> bool:
    return True


class AgentRunRequest(BaseModel):
  app_name: str
  user_id: str
  session_id: str
  new_message: types.Content
  streaming: bool = False


class AddSessionToEvalSetRequest(BaseModel):
  eval_id: str
  session_id: str
  user_id: str


class RunEvalRequest(BaseModel):
  eval_ids: list[str]  # if empty, then all evals in the eval set are run.
  eval_metrics: list[EvalMetric]


class RunEvalResult(BaseModel):
  eval_set_id: str
  eval_id: str
  final_eval_status: EvalStatus
  eval_metric_results: list[tuple[EvalMetric, EvalMetricResult]]
  session_id: str


def get_fast_api_app(
    *,
    agent_dir: str,
    session_db_url: str = "",
    allow_origins: Optional[list[str]] = None,
    web: bool,
    trace_to_cloud: bool = False,
    lifespan: Optional[Lifespan[FastAPI]] = None,
) -> FastAPI:
  # InMemory tracing dict.
  trace_dict: dict[str, Any] = {}

  # Set up tracing in the FastAPI server.
  provider = TracerProvider()
  provider.add_span_processor(
      export.SimpleSpanProcessor(ApiServerSpanExporter(trace_dict))
  )
  if trace_to_cloud:
    envs.load_dotenv_for_agent("", agent_dir)
    if project_id := os.environ.get("GOOGLE_CLOUD_PROJECT", None):
      processor = export.BatchSpanProcessor(
          CloudTraceSpanExporter(project_id=project_id)
      )
      provider.add_span_processor(processor)
    else:
      logging.warning(
          "GOOGLE_CLOUD_PROJECT environment variable is not set. Tracing will"
          " not be enabled."
      )

  trace.set_tracer_provider(provider)

  exit_stacks = []
  toolsets_to_close: set[BaseToolset] = set()

  @asynccontextmanager
  async def internal_lifespan(app: FastAPI):
    if lifespan:
      async with lifespan(app) as lifespan_context:
        yield

        if exit_stacks:
          for stack in exit_stacks:
            await stack.aclose()
        for toolset in toolsets_to_close:
          await toolset.close()
    else:
      yield

  # Run the FastAPI server.
  app = FastAPI(lifespan=internal_lifespan)

  if allow_origins:
    app.add_middleware(
        CORSMiddleware,
        allow_origins=allow_origins,
        allow_credentials=True,
        allow_methods=["*"],
        allow_headers=["*"],
    )

  if agent_dir not in sys.path:
    sys.path.append(agent_dir)

  runner_dict = {}
  root_agent_dict = {}

  # Build the Artifact service
  artifact_service = InMemoryArtifactService()
  memory_service = InMemoryMemoryService()

  # Build the Session service
  agent_engine_id = ""
  if session_db_url:
    if session_db_url.startswith("agentengine://"):
      # Create vertex session service
      agent_engine_id = session_db_url.split("://")[1]
      if not agent_engine_id:
        raise click.ClickException("Agent engine id can not be empty.")
      envs.load_dotenv_for_agent("", agent_dir)
      session_service = VertexAiSessionService(
          os.environ["GOOGLE_CLOUD_PROJECT"],
          os.environ["GOOGLE_CLOUD_LOCATION"],
      )
    else:
      session_service = DatabaseSessionService(db_url=session_db_url)
  else:
    session_service = InMemorySessionService()

  @app.get("/list-apps")
  def list_apps() -> list[str]:
    base_path = Path.cwd() / agent_dir
    if not base_path.exists():
      raise HTTPException(status_code=404, detail="Path not found")
    if not base_path.is_dir():
      raise HTTPException(status_code=400, detail="Not a directory")
    agent_names = [
        x
        for x in os.listdir(base_path)
        if os.path.isdir(os.path.join(base_path, x))
        and not x.startswith(".")
        and x != "__pycache__"
    ]
    agent_names.sort()
    return agent_names

  @app.get("/debug/trace/{event_id}")
  def get_trace_dict(event_id: str) -> Any:
    event_dict = trace_dict.get(event_id, None)
    if event_dict is None:
      raise HTTPException(status_code=404, detail="Trace not found")
    return event_dict

  @app.get(
      "/apps/{app_name}/users/{user_id}/sessions/{session_id}",
      response_model_exclude_none=True,
  )
  async def get_session(app_name: str, user_id: str, session_id: str) -> Session:
    # Connect to managed session if agent_engine_id is set.
    app_name = agent_engine_id if agent_engine_id else app_name
    session = await session_service.get_session(
        app_name=app_name, user_id=user_id, session_id=session_id
    )
    if not session:
      raise HTTPException(status_code=404, detail="Session not found")
    return session

  @app.get(
      "/apps/{app_name}/users/{user_id}/sessions",
      response_model_exclude_none=True,
  )
  async def list_sessions(app_name: str, user_id: str) -> list[Session]:
    # Connect to managed session if agent_engine_id is set.
    app_name = agent_engine_id if agent_engine_id else app_name
    return [
        session
        for session in (await session_service.list_sessions(
            app_name=app_name, user_id=user_id
        )).sessions
        # Remove sessions that were generated as a part of Eval.
        if not session.id.startswith(EVAL_SESSION_ID_PREFIX)
    ]

  @app.post(
      "/apps/{app_name}/users/{user_id}/sessions/{session_id}",
      response_model_exclude_none=True,
  )
  async def create_session_with_id(
      app_name: str,
      user_id: str,
      session_id: str,
      state: Optional[dict[str, Any]] = None,
  ) -> Session:
    # Connect to managed session if agent_engine_id is set.
    app_name = agent_engine_id if agent_engine_id else app_name
    if (
        await session_service.get_session(
            app_name=app_name, user_id=user_id, session_id=session_id
        )
        is not None
    ):
      logger.warning("Session already exists: %s", session_id)
      raise HTTPException(
          status_code=400, detail=f"Session already exists: {session_id}"
      )

    logger.info("New session created: %s", session_id)
    return await session_service.create_session(
        app_name=app_name, user_id=user_id, state=state, session_id=session_id
    )

  @app.post(
      "/apps/{app_name}/users/{user_id}/sessions",
      response_model_exclude_none=True,
  )
  async def create_session(
      app_name: str,
      user_id: str,
      state: Optional[dict[str, Any]] = None,
  ) -> Session:
    # Connect to managed session if agent_engine_id is set.
    app_name = agent_engine_id if agent_engine_id else app_name

    logger.info("New session created")
    return await session_service.create_session(
        app_name=app_name, user_id=user_id, state=state
    )

  def _get_eval_set_file_path(app_name, agent_dir, eval_set_id) -> str:
    return os.path.join(
        agent_dir,
        app_name,
        eval_set_id + _EVAL_SET_FILE_EXTENSION,
    )

  @app.post(
      "/apps/{app_name}/eval_sets/{eval_set_id}",
      response_model_exclude_none=True,
  )
  def create_eval_set(
      app_name: str,
      eval_set_id: str,
  ):
    """Creates an eval set, given the id."""
    pattern = r"^[a-zA-Z0-9_]+$"
    if not bool(re.fullmatch(pattern, eval_set_id)):
      raise HTTPException(
          status_code=400,
          detail=(
              f"Invalid eval set id. Eval set id should have the `{pattern}`"
              " format"
          ),
      )
    # Define the file path
    new_eval_set_path = _get_eval_set_file_path(
        app_name, agent_dir, eval_set_id
    )

    logger.info("Creating eval set file `%s`", new_eval_set_path)

    if not os.path.exists(new_eval_set_path):
      # Write the JSON string to the file
      logger.info("Eval set file doesn't exist, we will create a new one.")
      with open(new_eval_set_path, "w") as f:
        empty_content = json.dumps([], indent=2)
        f.write(empty_content)

  @app.get(
      "/apps/{app_name}/eval_sets",
      response_model_exclude_none=True,
  )
  def list_eval_sets(app_name: str) -> list[str]:
    """Lists all eval sets for the given app."""
    eval_set_file_path = os.path.join(agent_dir, app_name)
    eval_sets = []
    for file in os.listdir(eval_set_file_path):
      if file.endswith(_EVAL_SET_FILE_EXTENSION):
        eval_sets.append(
            os.path.basename(file).removesuffix(_EVAL_SET_FILE_EXTENSION)
        )

    return sorted(eval_sets)

  @app.post(
      "/apps/{app_name}/eval_sets/{eval_set_id}/add_session",
      response_model_exclude_none=True,
  )
  async def add_session_to_eval_set(
      app_name: str, eval_set_id: str, req: AddSessionToEvalSetRequest
  ):
    pattern = r"^[a-zA-Z0-9_]+$"
    if not bool(re.fullmatch(pattern, req.eval_id)):
      raise HTTPException(
          status_code=400,
          detail=f"Invalid eval id. Eval id should have the `{pattern}` format",
      )

    # Get the session
    session = await session_service.get_session(
        app_name=app_name, user_id=req.user_id, session_id=req.session_id
    )
    assert session, "Session not found."
    # Load the eval set file data
    eval_set_file_path = _get_eval_set_file_path(
        app_name, agent_dir, eval_set_id
    )
    with open(eval_set_file_path, "r") as file:
      eval_set_data = json.load(file)  # Load JSON into a list

    if [x for x in eval_set_data if x["name"] == req.eval_id]:
      raise HTTPException(
          status_code=400,
          detail=(
              f"Eval id `{req.eval_id}` already exists in `{eval_set_id}`"
              " eval set."
          ),
      )

    # Convert the session data to evaluation format
    test_data = evals.convert_session_to_eval_format(session)

    # Populate the session with initial session state.
    initial_session_state = create_empty_state(
        await _get_root_agent_async(app_name)
    )

    eval_set_data.append({
        "name": req.eval_id,
        "data": test_data,
        "initial_session": {
            "state": initial_session_state,
            "app_name": app_name,
            "user_id": req.user_id,
        },
    })
    # Serialize the test data to JSON and write to the eval set file.
    with open(eval_set_file_path, "w") as f:
      f.write(json.dumps(eval_set_data, indent=2))

  @app.get(
      "/apps/{app_name}/eval_sets/{eval_set_id}/evals",
      response_model_exclude_none=True,
  )
  def list_evals_in_eval_set(
      app_name: str,
      eval_set_id: str,
  ) -> list[str]:
    """Lists all evals in an eval set."""
    # Load the eval set file data
    eval_set_file_path = _get_eval_set_file_path(
        app_name, agent_dir, eval_set_id
    )
    with open(eval_set_file_path, "r") as file:
      eval_set_data = json.load(file)  # Load JSON into a list

    return sorted([x["name"] for x in eval_set_data])

  @app.post(
      "/apps/{app_name}/eval_sets/{eval_set_id}/run_eval",
      response_model_exclude_none=True,
  )
  async def run_eval(
      app_name: str, eval_set_id: str, req: RunEvalRequest
  ) -> list[RunEvalResult]:
    from .cli_eval import run_evals

    """Runs an eval given the details in the eval request."""
    # Create a mapping from eval set file to all the evals that needed to be
    # run.
    envs.load_dotenv_for_agent(os.path.basename(app_name), agent_dir)
    eval_set_file_path = _get_eval_set_file_path(
        app_name, agent_dir, eval_set_id
    )
    eval_set_to_evals = {eval_set_file_path: req.eval_ids}

    if not req.eval_ids:
      logger.info(
          "Eval ids to run list is empty. We will all evals in the eval set."
      )
    root_agent = await _get_root_agent_async(app_name)
    return [
        RunEvalResult(
            app_name=app_name,
            eval_set_id=eval_set_id,
            eval_id=eval_result.eval_id,
            final_eval_status=eval_result.final_eval_status,
            eval_metric_results=eval_result.eval_metric_results,
            session_id=eval_result.session_id,
        )
        async for eval_result in run_evals(
            eval_set_to_evals,
            root_agent,
            getattr(root_agent, "reset_data", None),
            req.eval_metrics,
            session_service=session_service,
            artifact_service=artifact_service,
        )
    ]

  @app.delete("/apps/{app_name}/users/{user_id}/sessions/{session_id}")
  async def delete_session(app_name: str, user_id: str, session_id: str):
    # Connect to managed session if agent_engine_id is set.
    app_name = agent_engine_id if agent_engine_id else app_name
    await session_service.delete_session(
        app_name=app_name, user_id=user_id, session_id=session_id
    )

  @app.get(
      "/apps/{app_name}/users/{user_id}/sessions/{session_id}/artifacts/{artifact_name}",
      response_model_exclude_none=True,
  )
  async def load_artifact(
      app_name: str,
      user_id: str,
      session_id: str,
      artifact_name: str,
      version: Optional[int] = Query(None),
  ) -> Optional[types.Part]:
    app_name = agent_engine_id if agent_engine_id else app_name
    artifact = await artifact_service.load_artifact(
        app_name=app_name,
        user_id=user_id,
        session_id=session_id,
        filename=artifact_name,
        version=version,
    )
    if not artifact:
      raise HTTPException(status_code=404, detail="Artifact not found")
    return artifact

  @app.get(
      "/apps/{app_name}/users/{user_id}/sessions/{session_id}/artifacts/{artifact_name}/versions/{version_id}",
      response_model_exclude_none=True,
  )
  async def load_artifact_version(
      app_name: str,
      user_id: str,
      session_id: str,
      artifact_name: str,
      version_id: int,
  ) -> Optional[types.Part]:
    app_name = agent_engine_id if agent_engine_id else app_name
    artifact = await artifact_service.load_artifact(
        app_name=app_name,
        user_id=user_id,
        session_id=session_id,
        filename=artifact_name,
        version=version_id,
    )
    if not artifact:
      raise HTTPException(status_code=404, detail="Artifact not found")
    return artifact

  @app.get(
      "/apps/{app_name}/users/{user_id}/sessions/{session_id}/artifacts",
      response_model_exclude_none=True,
  )
  async def list_artifact_names(
      app_name: str, user_id: str, session_id: str
  ) -> list[str]:
    app_name = agent_engine_id if agent_engine_id else app_name
    return await artifact_service.list_artifact_keys(
        app_name=app_name, user_id=user_id, session_id=session_id
    )

  @app.get(
      "/apps/{app_name}/users/{user_id}/sessions/{session_id}/artifacts/{artifact_name}/versions",
      response_model_exclude_none=True,
  )
  async def list_artifact_versions(
      app_name: str, user_id: str, session_id: str, artifact_name: str
  ) -> list[int]:
    app_name = agent_engine_id if agent_engine_id else app_name
    return await artifact_service.list_versions(
        app_name=app_name,
        user_id=user_id,
        session_id=session_id,
        filename=artifact_name,
    )

  @app.delete(
      "/apps/{app_name}/users/{user_id}/sessions/{session_id}/artifacts/{artifact_name}",
  )
  async def delete_artifact(
      app_name: str, user_id: str, session_id: str, artifact_name: str
  ):
    app_name = agent_engine_id if agent_engine_id else app_name
    await artifact_service.delete_artifact(
        app_name=app_name,
        user_id=user_id,
        session_id=session_id,
        filename=artifact_name,
    )

  @app.post("/run", response_model_exclude_none=True)
  async def agent_run(req: AgentRunRequest) -> list[Event]:
    # Connect to managed session if agent_engine_id is set.
    app_id = agent_engine_id if agent_engine_id else req.app_name
    session = await session_service.get_session(
        app_name=app_id, user_id=req.user_id, session_id=req.session_id
    )
    if not session:
      raise HTTPException(status_code=404, detail="Session not found")
    runner = await _get_runner_async(req.app_name)
    events = [
        event
        async for event in runner.run_async(
            user_id=req.user_id,
            session_id=req.session_id,
            new_message=req.new_message,
        )
    ]
    logger.info("Generated %s events in agent run: %s", len(events), events)
    return events

  @app.post("/run_sse")
  async def agent_run_sse(req: AgentRunRequest) -> StreamingResponse:
    # Connect to managed session if agent_engine_id is set.
    app_id = agent_engine_id if agent_engine_id else req.app_name
    # SSE endpoint
    session = await session_service.get_session(
        app_name=app_id, user_id=req.user_id, session_id=req.session_id
    )
    if not session:
      raise HTTPException(status_code=404, detail="Session not found")

    # Convert the events to properly formatted SSE
    async def event_generator():
      try:
        stream_mode = StreamingMode.SSE if req.streaming else StreamingMode.NONE
        runner = await _get_runner_async(req.app_name)
        async for event in runner.run_async(
            user_id=req.user_id,
            session_id=req.session_id,
            new_message=req.new_message,
            run_config=RunConfig(streaming_mode=stream_mode),
        ):
          # Format as SSE data
          sse_event = event.model_dump_json(exclude_none=True, by_alias=True)
          logger.info("Generated event in agent run streaming: %s", sse_event)
          yield f"data: {sse_event}\n\n"
      except Exception as e:
        logger.exception("Error in event_generator: %s", e)
        # You might want to yield an error event here
        yield f'data: {{"error": "{str(e)}"}}\n\n'

    # Returns a streaming response with the proper media type for SSE
    return StreamingResponse(
        event_generator(),
        media_type="text/event-stream",
    )

  @app.get(
      "/apps/{app_name}/users/{user_id}/sessions/{session_id}/events/{event_id}/graph",
      response_model_exclude_none=True,
  )
  async def get_event_graph(
      app_name: str, user_id: str, session_id: str, event_id: str
  ):
    # Connect to managed session if agent_engine_id is set.
    app_id = agent_engine_id if agent_engine_id else app_name
    session = await session_service.get_session(
        app_name=app_id, user_id=user_id, session_id=session_id
    )
    session_events = session.events if session else []
    event = next((x for x in session_events if x.id == event_id), None)
    if not event:
      return {}

    from . import agent_graph

    function_calls = event.get_function_calls()
    function_responses = event.get_function_responses()
    root_agent = await _get_root_agent_async(app_name)
    dot_graph = None
    if function_calls:
      function_call_highlights = []
      for function_call in function_calls:
        from_name = event.author
        to_name = function_call.name
        function_call_highlights.append((from_name, to_name))
        dot_graph = await agent_graph.get_agent_graph(
            root_agent, function_call_highlights
        )
    elif function_responses:
      function_responses_highlights = []
      for function_response in function_responses:
        from_name = function_response.name
        to_name = event.author
        function_responses_highlights.append((from_name, to_name))
        dot_graph = await agent_graph.get_agent_graph(
            root_agent, function_responses_highlights
        )
    else:
      from_name = event.author
      to_name = ""
      dot_graph = await agent_graph.get_agent_graph(
          root_agent, [(from_name, to_name)]
      )
    if dot_graph and isinstance(dot_graph, graphviz.Digraph):
      return {"dot_src": dot_graph.source}
    else:
      return {}

  @app.websocket("/run_live")
  async def agent_live_run(
      websocket: WebSocket,
      app_name: str,
      user_id: str,
      session_id: str,
      modalities: List[Literal["TEXT", "AUDIO"]] = Query(
          default=["TEXT", "AUDIO"]
      ),  # Only allows "TEXT" or "AUDIO"
  ) -> None:
    await websocket.accept()

    # Connect to managed session if agent_engine_id is set.
    app_id = agent_engine_id if agent_engine_id else app_name
    session = await session_service.get_session(
        app_name=app_id, user_id=user_id, session_id=session_id
    )
    if not session:
      # Accept first so that the client is aware of connection establishment,
      # then close with a specific code.
      await websocket.close(code=1002, reason="Session not found")
      return

    live_request_queue = LiveRequestQueue()

    async def forward_events():
      runner = await _get_runner_async(app_name)
      async for event in runner.run_live(
          session=session, live_request_queue=live_request_queue
      ):
        await websocket.send_text(
            event.model_dump_json(exclude_none=True, by_alias=True)
        )

    async def process_messages():
      try:
        while True:
          data = await websocket.receive_text()
          # Validate and send the received message to the live queue.
          live_request_queue.send(LiveRequest.model_validate_json(data))
      except ValidationError as ve:
        logger.error("Validation error in process_messages: %s", ve)

    # Run both tasks concurrently and cancel all if one fails.
    tasks = [
        asyncio.create_task(forward_events()),
        asyncio.create_task(process_messages()),
    ]
    done, pending = await asyncio.wait(
        tasks, return_when=asyncio.FIRST_EXCEPTION
    )
    try:
      # This will re-raise any exception from the completed tasks.
      for task in done:
        task.result()
    except WebSocketDisconnect:
      logger.info("Client disconnected during process_messages.")
    except Exception as e:
      logger.exception("Error during live websocket communication: %s", e)
      traceback.print_exc()
      WEBSOCKET_INTERNAL_ERROR_CODE = 1011
      WEBSOCKET_MAX_BYTES_FOR_REASON = 123
      await websocket.close(
          code=WEBSOCKET_INTERNAL_ERROR_CODE,
          reason=str(e)[:WEBSOCKET_MAX_BYTES_FOR_REASON],
      )
    finally:
      for task in pending:
        task.cancel()

  def _get_all_toolsets(agent: BaseAgent) -> set[BaseToolset]:
    toolsets = set()
    if isinstance(agent, LlmAgent):
      for tool_union in agent.tools:
        if isinstance(tool_union, BaseToolset):
          toolsets.add(tool_union)
    for sub_agent in agent.sub_agents:
      toolsets.update(_get_all_toolsets(sub_agent))
    return toolsets

  async def _get_root_agent_async(app_name: str) -> Agent:
    """Returns the root agent for the given app."""
    if app_name in root_agent_dict:
      return root_agent_dict[app_name]
    agent_module = importlib.import_module(app_name)
    if getattr(agent_module.agent, "root_agent"):
      root_agent = agent_module.agent.root_agent
    else:
      raise ValueError(f'Unable to find "root_agent" from {app_name}.')

    # Handle an awaitable root agent and await for the actual agent.
    if inspect.isawaitable(root_agent):
      try:
        agent, exit_stack = await root_agent
        exit_stacks.append(exit_stack)
        root_agent = agent
      except Exception as e:
        raise RuntimeError(f"error getting root agent, {e}") from e

    root_agent_dict[app_name] = root_agent
    toolsets_to_close.update(_get_all_toolsets(root_agent))
    return root_agent

  async def _get_runner_async(app_name: str) -> Runner:
    """Returns the runner for the given app."""
    envs.load_dotenv_for_agent(os.path.basename(app_name), agent_dir)
    if app_name in runner_dict:
      return runner_dict[app_name]
    root_agent = await _get_root_agent_async(app_name)
    runner = Runner(
        app_name=agent_engine_id if agent_engine_id else app_name,
        agent=root_agent,
        artifact_service=artifact_service,
        session_service=session_service,
        memory_service=memory_service,
    )
    runner_dict[app_name] = runner
    return runner

  if web:
    BASE_DIR = Path(__file__).parent.resolve()
    ANGULAR_DIST_PATH = BASE_DIR / "browser"

    @app.get("/")
    async def redirect_to_dev_ui():
      return RedirectResponse("/dev-ui")

    @app.get("/dev-ui")
    async def dev_ui():
      return FileResponse(BASE_DIR / "browser/index.html")

    app.mount(
        "/", StaticFiles(directory=ANGULAR_DIST_PATH, html=True), name="static"
    )
  return app<|MERGE_RESOLUTION|>--- conflicted
+++ resolved
@@ -28,14 +28,10 @@
 from typing import List
 from typing import Literal
 from typing import Optional
-from typing import Union
-
-<<<<<<< HEAD
+
 import asyncclick as click
 
-=======
-import click
->>>>>>> cdb4cac2
+
 from fastapi import FastAPI
 from fastapi import HTTPException
 from fastapi import Query
