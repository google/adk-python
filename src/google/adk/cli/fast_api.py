--- conflicted
+++ resolved
@@ -12,10 +12,7 @@
 # See the License for the specific language governing permissions and
 # limitations under the License.
 
-<<<<<<< HEAD
-=======
 from __future__ import annotations
->>>>>>> 8d36dbda
 
 import asyncio
 import sys
@@ -67,12 +64,9 @@
 from ..agents.llm_agent import Agent
 from ..agents.llm_agent import LlmAgent
 from ..agents.run_config import StreamingMode
-<<<<<<< HEAD
-from ..artifacts import InMemoryArtifactService
-=======
+
 from ..artifacts.gcs_artifact_service import GcsArtifactService
 from ..artifacts.in_memory_artifact_service import InMemoryArtifactService
->>>>>>> 8d36dbda
 from ..evaluation.eval_case import EvalCase
 from ..evaluation.eval_case import SessionInput
 from ..evaluation.local_eval_sets_manager import LocalEvalSetsManager
@@ -328,16 +322,13 @@
 
   runner_dict = {}
 
-<<<<<<< HEAD
-  # Build the Artifact service
+
   artifact_service = InMemoryArtifactService()
   memory_service = InMemoryMemoryService()
 
   eval_sets_manager = LocalEvalSetsManager(agents_dir=agent_dir)
-=======
-  eval_sets_manager = LocalEvalSetsManager(agents_dir=agents_dir)
+
   eval_set_results_manager = LocalEvalSetResultsManager(agents_dir=agents_dir)
->>>>>>> 8d36dbda
 
   # Build the Memory service
   memory_service = InMemoryMemoryService()
