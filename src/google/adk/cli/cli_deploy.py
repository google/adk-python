--- conflicted
+++ resolved
@@ -15,66 +15,9 @@
 import os
 import shutil
 import click
-<<<<<<< HEAD
 from typing import Optional, Tuple
 from .deployers.deployer_factory import DeployerFactory
 from .config.dockerfile_template import _DOCKERFILE_TEMPLATE
-=======
-
-_DOCKERFILE_TEMPLATE = """
-FROM python:3.11-slim
-WORKDIR /app
-
-# Create a non-root user
-RUN adduser --disabled-password --gecos "" myuser
-
-# Change ownership of /app to myuser
-RUN chown -R myuser:myuser /app
-
-# Switch to the non-root user
-USER myuser
-
-# Set up environment variables - Start
-ENV PATH="/home/myuser/.local/bin:$PATH"
-
-ENV GOOGLE_GENAI_USE_VERTEXAI=1
-ENV GOOGLE_CLOUD_PROJECT={gcp_project_id}
-ENV GOOGLE_CLOUD_LOCATION={gcp_region}
-
-# Set up environment variables - End
-
-# Install ADK - Start
-RUN pip install google-adk=={adk_version}
-# Install ADK - End
-
-# Copy agent - Start
-
-COPY "agents/{app_name}/" "/app/agents/{app_name}/"
-{install_agent_deps}
-
-# Copy agent - End
-
-EXPOSE {port}
-
-CMD adk {command} --port={port} {host_option} {session_db_option} {trace_to_cloud_option} "/app/agents"
-"""
-
-
-def _resolve_project(project_in_option: Optional[str]) -> str:
-  if project_in_option:
-    return project_in_option
-
-  result = subprocess.run(
-      ['gcloud', 'config', 'get-value', 'project'],
-      check=True,
-      capture_output=True,
-      text=True,
-  )
-  project = result.stdout.strip()
-  click.echo(f'Use default project: {project}')
-  return project
-
->>>>>>> 8076b229
 
 def to_cloud_run(
     *,
@@ -90,12 +33,9 @@
     with_ui: bool,
     verbosity: str,
     session_db_url: str,
-<<<<<<< HEAD
+    adk_version: str,
     provider_args: Tuple[str],
     env: Tuple[str],
-=======
-    adk_version: str,
->>>>>>> 8076b229
 ):
   """Deploys an agent to Google Cloud Run.
 
@@ -125,12 +65,10 @@
     with_ui: Whether to deploy with UI.
     verbosity: The verbosity level of the CLI.
     session_db_url: The database URL to connect the session.
-<<<<<<< HEAD
+    adk_version: The ADK version to use in Cloud Run.
     provider_args: The arguments specific to cloud provider
     env: The environment valriables provided
-=======
-    adk_version: The ADK version to use in Cloud Run.
->>>>>>> 8076b229
+
   """
   app_name = app_name or os.path.basename(agent_folder)
   mode = 'web' if with_ui else 'api_server'
@@ -169,13 +107,9 @@
         session_db_option=f'--session_db_url={session_db_url}'
         if session_db_url
         else '',
-<<<<<<< HEAD
         trace_to_cloud_option=trace_to_cloud_option,
-=======
-        trace_to_cloud_option='--trace_to_cloud' if trace_to_cloud else '',
         adk_version=adk_version,
         host_option=host_option,
->>>>>>> 8076b229
     )
     dockerfile_path = os.path.join(temp_folder, 'Dockerfile')
     os.makedirs(temp_folder, exist_ok=True)
