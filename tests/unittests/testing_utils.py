--- conflicted
+++ resolved
@@ -202,11 +202,7 @@
         session_id=self.session.id,
         new_message=get_user_content(new_message),
     ):
-<<<<<<< HEAD
-        events.append(event)
-=======
       events.append(event)
->>>>>>> 5d2a876c
     return events
 
   def run_live(self, live_request_queue: LiveRequestQueue) -> list[Event]:
