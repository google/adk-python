# Copyright 2025 Google LLC
#
# Licensed under the Apache License, Version 2.0 (the "License");
# you may not use this file except in compliance with the License.
# You may obtain a copy of the License at
#
#     http://www.apache.org/licenses/LICENSE-2.0
#
# Unless required by applicable law or agreed to in writing, software
# distributed under the License is distributed on an "AS IS" BASIS,
# WITHOUT WARRANTIES OR CONDITIONS OF ANY KIND, either express or implied.
# See the License for the specific language governing permissions and
# limitations under the License.

from google.adk.evaluation import AgentEvaluator


<<<<<<< HEAD
=======
@pytest.mark.asyncio
>>>>>>> cdb4cac2
async def test_simple_multi_turn_conversation():
  """Test a simple multi-turn conversation."""
  await AgentEvaluator.evaluate(
      agent_module="tests.integration.fixture.home_automation_agent",
      eval_dataset_file_path_or_dir="tests/integration/fixture/home_automation_agent/test_files/simple_multi_turn_conversation.test.json",
      num_runs=4,
  )


<<<<<<< HEAD
=======
@pytest.mark.asyncio
>>>>>>> cdb4cac2
async def test_dependent_tool_calls():
  """Test subsequent tool calls that are dependent on previous tool calls."""
  await AgentEvaluator.evaluate(
      agent_module="tests.integration.fixture.home_automation_agent",
      eval_dataset_file_path_or_dir="tests/integration/fixture/home_automation_agent/test_files/dependent_tool_calls.test.json",
      num_runs=4,
  )


<<<<<<< HEAD
async def test_memorizing_past_events():
  """Test memorizing past events."""
  await AgentEvaluator.evaluate(
=======
@pytest.mark.asyncio
async def test_memorizing_past_events():
  """Test memorizing past events."""

  AgentEvaluator.evaluate(
>>>>>>> cdb4cac2
      agent_module="tests.integration.fixture.home_automation_agent",
      eval_dataset_file_path_or_dir="tests/integration/fixture/home_automation_agent/test_files/memorizing_past_events/eval_data.test.json",
      num_runs=4,
  )<|MERGE_RESOLUTION|>--- conflicted
+++ resolved
@@ -15,10 +15,6 @@
 from google.adk.evaluation import AgentEvaluator
 
 
-<<<<<<< HEAD
-=======
-@pytest.mark.asyncio
->>>>>>> cdb4cac2
 async def test_simple_multi_turn_conversation():
   """Test a simple multi-turn conversation."""
   await AgentEvaluator.evaluate(
@@ -28,10 +24,6 @@
   )
 
 
-<<<<<<< HEAD
-=======
-@pytest.mark.asyncio
->>>>>>> cdb4cac2
 async def test_dependent_tool_calls():
   """Test subsequent tool calls that are dependent on previous tool calls."""
   await AgentEvaluator.evaluate(
@@ -40,18 +32,9 @@
       num_runs=4,
   )
 
-
-<<<<<<< HEAD
 async def test_memorizing_past_events():
   """Test memorizing past events."""
   await AgentEvaluator.evaluate(
-=======
-@pytest.mark.asyncio
-async def test_memorizing_past_events():
-  """Test memorizing past events."""
-
-  AgentEvaluator.evaluate(
->>>>>>> cdb4cac2
       agent_module="tests.integration.fixture.home_automation_agent",
       eval_dataset_file_path_or_dir="tests/integration/fixture/home_automation_agent/test_files/memorizing_past_events/eval_data.test.json",
       num_runs=4,
