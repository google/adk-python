--- conflicted
+++ resolved
@@ -154,8 +154,4 @@
 [tool.pytest.ini_options]
 testpaths = ["tests"]
 asyncio_default_fixture_loop_scope = "function"
-<<<<<<< HEAD
-asyncio_mode = "auto" # or "strict"
-=======
-asyncio_mode = "auto"
->>>>>>> cdb4cac2
+asyncio_mode = "auto"